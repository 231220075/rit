use std::path::{PathBuf,Path};
use clap::{Parser, Subcommand};
use crate::utils::index;
use crate::utils::zlib::{compress_object, decompress_file_bytes};
use crate::{
    GitError,
    Result,
};
use crate::utils::{
    fs::read_file_as_bytes,
    hash::hash_object,
    index::{Index, IndexEntry},
    tree::{
        Tree,
        FileMode,
    },
};
use super::SubCommand;
#[derive(Parser, Debug)]
#[command(name = "update-ref", about = "update the ref file")]
pub struct UpdateRef {
    #[arg(required = true, help = "Prefix to add to all paths in the tree")]
    pub ref_path: String,

    #[arg(required = true, help = "tree hash")]
<<<<<<< HEAD
    pub commit_hash: String,
=======
    commit_hash: String,
>>>>>>> 25a8fddb

}

impl UpdateRef {
    pub fn from_args(args: impl Iterator<Item = String>) -> Result<Box<dyn SubCommand>> {
        let update_ref = UpdateRef::try_parse_from(args)?;
        Ok(Box::new(update_ref))
    }
}

impl SubCommand for UpdateRef {
    fn run(&self, gitdir: Result<PathBuf>) -> Result<i32> {
        let gitdir = gitdir?;
        let ref_path = gitdir.join(&self.ref_path);

        std::fs::write(&ref_path, format!("{}\n", self.commit_hash))
            .map_err(|_| GitError::failed_to_write_file(&ref_path.to_string_lossy()))?;

        println!("Updated ref {} to {}", self.ref_path, self.commit_hash);
        Ok(0)
    }
}<|MERGE_RESOLUTION|>--- conflicted
+++ resolved
@@ -23,12 +23,7 @@
     pub ref_path: String,
 
     #[arg(required = true, help = "tree hash")]
-<<<<<<< HEAD
     pub commit_hash: String,
-=======
-    commit_hash: String,
->>>>>>> 25a8fddb
-
 }
 
 impl UpdateRef {
