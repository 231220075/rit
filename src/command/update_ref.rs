--- conflicted
+++ resolved
@@ -24,10 +24,6 @@
 
     #[arg(required = true, help = "tree hash")]
     pub commit_hash: String,
-<<<<<<< HEAD
-=======
-
->>>>>>> fef6cb0c
 }
 
 impl UpdateRef {
