--- conflicted
+++ resolved
@@ -23,11 +23,7 @@
     pub ref_path: String,
 
     #[arg(required = true, help = "tree hash")]
-<<<<<<< HEAD
-    commit_hash: String,
-=======
     pub commit_hash: String,
->>>>>>> 9b502c20
 
 }
 
@@ -46,11 +42,7 @@
         std::fs::write(&ref_path, format!("{}\n", self.commit_hash))
             .map_err(|_| GitError::failed_to_write_file(&ref_path.to_string_lossy()))?;
 
-<<<<<<< HEAD
         //println!("Updated ref {} to {}", self.ref_path, self.commit_hash);
-=======
-        println!("Updated ref {} to {}", self.ref_path, self.commit_hash);
->>>>>>> 9b502c20
         Ok(0)
     }
 }