use std::fs::write;
use std::iter::Peekable;
use std::io;
use std::path::{
    Path,
    PathBuf
};
use clap::{Parser, Subcommand};
use itertools::Itertools;
use similar::{ChangeTag, TextDiff};
use diffy::{
    MergeOptions,
    ConflictStyle,
};
use crate::utils::{
    zlib::{
        decompress_file,
        compress_object
    },
    fs::{
        obj_to_pathbuf,
        read_file_as_bytes,
        write_object,
        read_obj,
        read_object,
    },
    hash::hash_object,
    objtype::{
        ObjType,
        Obj,
    },
    refs::{
        head_to_hash,
        read_ref_commit,
        write_branch_commit,
        write_head_ref,
        read_head_ref,
    },
    index::{
        Index,
        IndexEntry,
    },
    blob::Blob,
    tree::{
        Tree,
        FileMode,
        TreeEntry,
    },
    commit::Commit,
    test::shell_spawn,
};

use crate::command::{
    commit,
    update_ref,
<<<<<<< HEAD
=======
    checkout::Checkout,
>>>>>>> 2aea10a8
};
use crate::{
    GitError,
    Result,
};
use super::SubCommand;



#[derive(Parser, Debug)]
#[command(name = "merge", about = "Join two or more development histories together")]
pub struct Merge {

    #[arg(required = true, help = "branch name you want to merge into HEAD")]
    branch: String
}

impl Merge {
    pub fn from_args(args: impl Iterator<Item = String>) -> Result<Box<dyn SubCommand>> {
        Ok(Box::new(Merge::try_parse_from(args)?))
    }

    fn get_all_ancestor<P>(gitdir: P, hash: Option<String>, mut sofar: Vec<String>) -> Result<Vec<String>>
    where
        P: AsRef<Path>
    {
        if hash.is_none() {
            // println!("return {:?}", sofar);
            Ok(sofar)
        }
        else {
            let hash = hash.unwrap();
            if let Obj::C(Commit {parent_hash,..}) = read_obj(gitdir.as_ref().to_path_buf(), &hash)? {
                sofar.insert(0, hash);
<<<<<<< HEAD
                Self::get_all_ancestor(gitdir, if parent_hash.len() > 0 {Some(parent_hash[0].clone())} else {None}, sofar)
=======
                Self::get_all_ancestor(gitdir, if !parent_hash.is_empty() {Some(parent_hash[0].clone())} else {None}, sofar)
>>>>>>> 2aea10a8
            }
            else {
                Err(GitError::broken_commit_history(hash))
            }
        }
    }

    fn first_same_commit(gitdir: impl AsRef<Path>, hash1: String, hash2: String) -> Result<String> {
        let ancestor1 = Self::get_all_ancestor(&gitdir, Some(hash1), Vec::new())?;
        let ancestor2 = Self::get_all_ancestor(&gitdir, Some(hash2), Vec::new())?;
        let index = ancestor1.iter()
            .zip(ancestor2.iter()) // 将两个数组的元素一一配对
            .take_while(|(a, b)| a == b) // 取出相等的元素，直到遇到不相等的为止
            .count();

        Ok(ancestor1[index - 1].clone())
    }

    fn fast_forward(gitdir: impl AsRef<Path>, branch_name: &str) -> Result<()> {
<<<<<<< HEAD
        let project_dir = gitdir.as_ref().parent().expect("gitdir 实现错误");
        let _ = shell_spawn(&["git", "-C", project_dir.to_str().unwrap(), "checkout", branch_name])?;
=======
        // let project_dir = gitdir.as_ref().parent().expect("gitdir 实现错误");
        // let _ = shell_spawn(&["git", "-C", project_dir.to_str().unwrap(), "checkout", branch_name])?;

        let checkout = Checkout::from_internal(Some(branch_name.into()), vec![]);
        checkout.run(Ok(gitdir.as_ref().to_path_buf()))?;
>>>>>>> 2aea10a8

        write_head_ref(gitdir.as_ref(), &format!("refs/heads/{}", branch_name))?;
        // println!("wirte refs/heads/{} to .git/HEAD", branch_name);

        Ok(())
    }

    fn diff_array<T>(mut a: Peekable<T>, mut b: Peekable<T>) -> (Option<Vec<TreeEntry>>, Option<Vec<(TreeEntry, TreeEntry)>>)
    where
        T: Iterator<Item = TreeEntry>,
    {
        let head_a = a.peek();
        let head_b = b.peek();
        // println!("head_a = {:?}", head_a);
        // println!("head_b = {:?}", head_b);
        match (head_a, head_b) {
            (None, None) => (None, None),
            (Some(_), None) => (Some(a.collect::<Vec<_>>()), None),
            (None, Some(_)) => (Some(b.collect::<Vec<_>>()), None),

            (Some(head_a), Some(head_b)) if head_a == head_b => {
                let (head_a, head_b) = (a.next().unwrap(), b.next().unwrap());
                match Self::diff_array(a, b) {
                    (diffence, Some(mut same)) => {
                        same.push((head_a, head_b));
                        (diffence, Some(same))
                    },
                    (diffence, None) => (diffence, Some(vec![(head_a, head_b)])),
                }
            },
            (Some(head_a), Some(head_b)) if head_a < head_b => {
                let head_a = a.next().unwrap();
                match Self::diff_array(a, b) {
                    (Some(mut diffence), same) => {
                        diffence.push(head_a);
                        (Some(diffence), same)
                    },
                    (None, same) => (Some(vec![head_a]), same),
                }
            },
            (Some(_), Some(_)) => {
                let head_b = b.next().unwrap();
                match Self::diff_array(a, b) {
                    (Some(mut diffence), same) => {
                        diffence.push(head_b);
                        (Some(diffence), same)
                    },
                    (None, same) => (Some(vec![head_b]), same)
                }
            },
        }
    }

    fn handle_dirrence_file(index: &mut Index, diffence: Option<Vec<TreeEntry>>) {
        if let Some(diffence) = diffence {
            diffence.into_iter()
                .for_each(|TreeEntry{mode, hash, path}| {
                    // println!("save {} to stage", path.display());
                    index.add_entry(IndexEntry::new(mode as u32, hash, path.display().to_string()));
                })
        };
    }

    fn diff_text(original: &str, modified: &str) -> Vec<Vec<usize>> {
        let diff = TextDiff::from_lines(original, modified);

        let mut ranges: Vec<Vec<usize>> = vec![];
        diff.iter_all_changes()
<<<<<<< HEAD
            .filter(|x|match x.tag() {
                ChangeTag::Equal => false,
                _ => true,
            })
            .flat_map(|change|change.old_index())
            .fold(Vec::new(), |mut acc, ele| {
                if (acc.len() == 0) || (acc[acc.len() - 1] + 1 == ele) {
=======
            .filter(|x| !matches!(x.tag(), ChangeTag::Equal))
            .flat_map(|change|change.old_index())
            .fold(Vec::new(), |mut acc, ele| {
                if (acc.is_empty()) || (acc[acc.len() - 1] + 1 == ele) {
>>>>>>> 2aea10a8
                    acc.push(ele);
                    // println!("add {} to {:?}", ele, acc);
                    acc
                }
                else {
                    // println!("found {} append {:?} to ranges", ele, acc);
                    ranges.push(acc);
                    vec![ele]
                }
            });
        ranges
    }

    fn save_conflict_object(index: &mut Index, gitdir: PathBuf, a: &TreeEntry, b: &TreeEntry, a_blob: &str, b_blob: &str) -> Result<()> {
        index.add_entry(IndexEntry::new(a.mode as u32, a.hash.clone(), a.path.display().to_string()));
        index.add_entry(IndexEntry::new(b.mode as u32, b.hash.clone(), b.path.display().to_string()));
        // println!("add {}", a.path.display());
        // println!("add {}", b.path.display());
        let mut mo = MergeOptions::new();
        mo.set_conflict_style(ConflictStyle::Merge);
<<<<<<< HEAD
        if let Err(diff) = mo.merge("", &a_blob, &b_blob) {
=======
        if let Err(diff) = mo.merge("", a_blob, b_blob) {
>>>>>>> 2aea10a8
            let hash = write_object::<Blob>(gitdir.clone(), diff.into_bytes())?;
            // println!("add {}", hash);
            index.add_entry({
                IndexEntry {
                    mode: a.mode as u32,
<<<<<<< HEAD
                    hash: hash,
=======
                    hash,
>>>>>>> 2aea10a8
                    name: a.path.display().to_string()
                }
            })
        }
        Ok(())
    }

    fn handle_same_file(index: &mut Index, gitdir: PathBuf, same: Vec<(TreeEntry, TreeEntry)>) -> Result<()> {
        let (equal, not): (Vec<_>, Vec<_>) = same.into_iter().partition(|(a, b)|a.hash == b.hash);
        equal.iter()
            .for_each(|(a, _)| {
                // println!("add {}", a.path.display());
                index.add_entry(IndexEntry::new(a.mode as u32, a.hash.clone(), a.path.display().to_string()));
            });

        let (_, err): (Vec<_>, Vec<_>) = not.into_iter()
            .map(|(a, b)| {
                let a_blob = String::from_utf8(read_object::<Blob>(gitdir.clone(), &a.hash)?.into())?;
                let b_blob = String::from_utf8(read_object::<Blob>(gitdir.clone(), &b.hash)?.into())?;
                Self::save_conflict_object(index, gitdir.clone(), &a, &b, &a_blob, &b_blob)?;

                Self::diff_text(&a_blob, &b_blob)
                    .into_iter()
                    .for_each(|v| {
                        if v.len() == 1 {
                            println!("{}: {}", a.path.display(), v[0]);
                        }
                        else {
                            println!("{}: [{}, {}]", a.path.display(), v[0], v[v.len() - 1]);
                        }
                    });
                Err(GitError::merge_conflict(format!("two branch merge conflict in {}", a.path.display())))
            })
            .partition(|x: &Result<_>|x.is_ok());

        if !err.is_empty() {
            err.into_iter()
                .fold(Err(GitError::merge_conflict("".to_string())), |acc, ele: Result<()>| {
                    match (acc, ele) {
                        (Err(a), Err(b)) => {
                            Err(GitError::merge_conflict(a.to_string() + "\n" + &b.to_string()))
                        },
                        _ => Ok(())
                    }
                })
        }
        else {
            Ok(())
        }
    }

    fn merge_tree(gitdir: PathBuf, hash_a: String, hash_b: String) -> Result<Index> {
        let tree_a = read_object::<Tree>(gitdir.clone(), &hash_a)?;
        let tree_b = read_object::<Tree>(gitdir.clone(), &hash_b)?;
        // println!("tree_a = {}", tree_a);

        let paths_a = tree_a.into_iter_flatten(gitdir.clone())?.into_iter().sorted();
        let paths_b = tree_b.into_iter_flatten(gitdir.clone())?.into_iter().sorted();
        let (diffence, same) = Self::diff_array(paths_a.peekable(), paths_b.peekable());

        // overwirte the index file
        let mut index = Index::new();
        Self::handle_dirrence_file(&mut index, diffence);
        if let Some(same) = same {
            let result = Self::handle_same_file(&mut index, gitdir.clone(), same);
            if result.is_err() {
                // println!("before writing to index file, index.len = {}", index.entries.len());
                index.write_to_file(&gitdir.join("index"))?;
            }
            result?;
        }
        // println!("before writing to index file, index.len = {}", index.entries.len());
        index.write_to_file(&gitdir.join("index"))?;
        Ok(index)
    }

}


impl SubCommand for Merge {
    fn run(&self, gitdir: Result<PathBuf>) -> Result<i32> {
        let gitdir = gitdir?;
        let hash1 = head_to_hash(&gitdir)?;
        let hash2 = read_ref_commit(&gitdir, &format!("refs/heads/{}", self.branch))?;
        let base_hash = Self::first_same_commit(&gitdir, hash1.clone(), hash2.clone())?;

        if base_hash == hash2 {
            println!("it's already latest");
        }
        else if base_hash == hash1 {
            println!("fast forward");
            Self::fast_forward(&gitdir, &self.branch)?;
        }
        else {
            // | --- | base  | a     | b     |
            // | --- | ---   | ---   | ---   |
            // | 1   | True  | True  | True  |
            // | 5   | False | True  | True  |

            // | 2   | True  | True  | False |
            // | 3   | True  | False | True  |
            // | 4   | True  | False | False |
            // | 6   | False | True  | False |
            // | 7   | False | False | True  |

            let commit_a = read_object::<Commit>(gitdir.clone(), &hash1)?;
            let commit_b = read_object::<Commit>(gitdir.clone(), &hash2)?;
            let index = Self::merge_tree(gitdir.clone(), commit_a.tree_hash, commit_b.tree_hash)?;

            // make a new commit
            let tree = Tree({
                index.entries
                .into_iter()
                .map(|IndexEntry {mode, hash, name}| TreeEntry {
                    mode: mode.try_into().unwrap(),
<<<<<<< HEAD
                    hash: hash,
=======
                    hash,
>>>>>>> 2aea10a8
                    path: PathBuf::from(name),
                })
                .collect::<Vec<TreeEntry>>()
            });
            let tree_hash = write_object::<Tree>(gitdir.clone(), tree.into())?;

            let commit = Commit {
<<<<<<< HEAD
                tree_hash: tree_hash,
=======
                tree_hash,
>>>>>>> 2aea10a8
                parent_hash: vec![hash1, hash2],
                author: "Default Author <139881912@163.com> 1748165415 +0800".into(),
                committer: "commiter Author <139881912@163.com> 1748165415 +0800".into(),
                message: format!("merge {} into this\n", self.branch)
            };
            let merge_hash = write_object::<Commit>(gitdir.clone(), commit.into())?;

            let update_ref = update_ref::UpdateRef {
                ref_path: read_head_ref(&gitdir)?,
                commit_hash: merge_hash.clone(),
            };
            update_ref.run(Ok(gitdir.clone()))?;
            println!("{}", merge_hash);

            let _ = shell_spawn(&["git", "-C", gitdir.parent().unwrap().to_str().unwrap(), "checkout", "."])?;
        }
        Ok(0)
    }
}


#[cfg(test)]
mod test {
    use super::*;
    use crate::utils::test::{
        shell_spawn,
        setup_test_git_dir,
        mktemp_in,
        touch_file_in,
        cmd_seq,
        tempdir,
        cp_dir,
        run_both,
        ArgsList,
    };

    #[test]
    fn test_fast_forward() {
        let temp1 = setup_test_git_dir();
        let temp_path1 = temp1.path();
        let temp_path_str1 = temp_path1.to_str().unwrap();

        let temp2 = tempdir().unwrap();
        let temp_path2 = temp2.path();
        let temp_path_str2 = temp_path2.to_str().unwrap();

        let file1 = touch_file_in(temp_path1).unwrap();
        let file1_str = file1.path().file_name().unwrap();
        let file1_str = file1_str.to_str().unwrap();

        let file2 = touch_file_in(temp_path1.join("world")).unwrap();
        let file2_str = file2.path().file_name().unwrap();
        let file2_str = file2_str.to_str().unwrap();

        let a = file1_str;
        let b = PathBuf::from("world").join(file2_str);
        let setup_cmds: ArgsList = &[
            (&["add", a], false),
            (&["commit", "-m", "branch master"], false),
            (&["checkout", "-b", "new_branch"], false),
            (&["add", b.to_str().unwrap()], false),
            (&["commit", "-m", "branch new"], false),
            (&["checkout", "master"], false),
        ];

        let git = &["git", "-C", &temp_path_str1];
        let mut oper = cmd_seq(setup_cmds);
        let _ = oper(git).unwrap();
        let _ = cp_dir(temp_path1, temp_path2).unwrap();

        let test_cmds: ArgsList = &[
            (&["merge", "new_branch"], true),
        ];
        let cargo = &["cargo", "run", "--quiet", "--", "-C", temp_path_str2];
        let _ = run_both(test_cmds, git, cargo).unwrap();

        println!("{}", shell_spawn(&["ls", "-lah", temp_path_str1, temp_path1.join(b.to_str().unwrap()).to_str().unwrap()]).unwrap());

        let origin = shell_spawn(&["git", "-C", temp_path_str1, "ls-files", "--stage"]).unwrap();
        let real = shell_spawn(&["git", "-C", temp_path_str2, "ls-files", "--stage"]).unwrap();

        assert_eq!(origin, real);
    }

    #[test]
    fn test_simple_merge() {
        let temp1 = setup_test_git_dir();
        let temp_path1 = temp1.path();
        let temp_path_str1 = temp_path1.to_str().unwrap();

        let temp2 = tempdir().unwrap();
        let temp_path2 = temp2.path();
        let temp_path_str2 = temp_path2.to_str().unwrap();

        let file1 = touch_file_in(temp_path1).unwrap();
        let file1_str = file1.path().file_name().unwrap();
        let file1_str = file1_str.to_str().unwrap();

        let file2 = touch_file_in(temp_path1.join("world")).unwrap();
        let file2_str = file2.path().file_name().unwrap();
        let file2_str = file2_str.to_str().unwrap();

        let file3 = touch_file_in(temp_path1.join("world")).unwrap();
        let file3_str = file3.path().file_name().unwrap();
        let file3_str = file3_str.to_str().unwrap();

        let a = file1_str;
        let b = PathBuf::from("world").join(file2_str);
        let c = PathBuf::from("world").join(file3_str);
        let setup_cmds: ArgsList = &[
            (&["add", a], false),
            (&["commit", "-m", "branch master"], false),
            (&["checkout", "-b", "A"], false),
            (&["add", b.to_str().unwrap()], false),
            (&["commit", "-m", "A"], false),
            (&["checkout", "master"], false),
            (&["add", c.to_str().unwrap()], false),
            (&["commit", "-m", "B"], false),
        ];

        let git = &["git", "-C", &temp_path_str1];
        let mut oper = cmd_seq(setup_cmds);
        let _ = oper(git).unwrap();
        let _ = cp_dir(temp_path1, temp_path2).unwrap();

        let test_cmds: ArgsList = &[
            (&["merge", "A"], true),
        ];
        let cargo = &["cargo", "run", "--quiet", "--", "-C", temp_path_str2];
        let _ = run_both(test_cmds, git, cargo).unwrap();

        println!("{}", shell_spawn(&["ls", "-lah", temp_path_str1, temp_path1.join(b.to_str().unwrap()).to_str().unwrap()]).unwrap());

        let origin = shell_spawn(&["git", "-C", temp_path_str1, "ls-files", "--stage"]).unwrap();
        let real = shell_spawn(&["git", "-C", temp_path_str2, "ls-files", "--stage"]).unwrap();
        assert_eq!(
            real.split("\n")
                .into_iter()
                .sorted()
                .collect::<String>(),
            origin.split("\n")
                .into_iter()
                .sorted()
                .collect::<String>()
        );
    }

    #[test]
    fn test_conflict() {
        let temp1 = setup_test_git_dir();
        let temp_path1 = temp1.path();
        let temp_path_str1 = temp_path1.to_str().unwrap();

        let temp2 = tempdir().unwrap();
        let temp_path2 = temp2.path();
        let temp_path_str2 = temp_path2.to_str().unwrap();

        let file1 = touch_file_in(temp_path1).unwrap();
        let file1_str = file1.path().file_name().unwrap();
        let file1_str = file1_str.to_str().unwrap();

        let file2 = touch_file_in(temp_path1.join("world")).unwrap();
        let file2_str = file2.path().file_name().unwrap();
        let file2_str = file2_str.to_str().unwrap();

        let file3 = touch_file_in(temp_path1.join("world")).unwrap();
        let file3_str = file3.path().file_name().unwrap();
        let file3_str = file3_str.to_str().unwrap();

        let a = file1_str;
        let b = PathBuf::from("world").join(file2_str);
        let c = PathBuf::from("world").join(file3_str);
        let setup_cmds: ArgsList = &[
            (&["add", a], false),
            (&["commit", "-m", "branch master"], false),
            (&["checkout", "-b", "A"], false),
            (&["add", b.to_str().unwrap()], false),
            (&["commit", "-m", "A"], false),
            (&["checkout", "master"], false),
            (&["add", c.to_str().unwrap()], false),
            (&["commit", "-m", "B"], false),
        ];

        let git = &["git", "-C", &temp_path_str1];
        let mut oper = cmd_seq(setup_cmds);
        let _ = oper(git).unwrap();
        let _ = cp_dir(temp_path1, temp_path2).unwrap();

        let test_cmds: ArgsList = &[
            (&["merge", "A"], true),
        ];
        let cargo = &["cargo", "run", "--quiet", "--", "-C", temp_path_str2];
        let _ = run_both(test_cmds, git, cargo).unwrap();

        println!("{}", shell_spawn(&["ls", "-lah", temp_path_str1, temp_path1.join(b.to_str().unwrap()).to_str().unwrap()]).unwrap());

        let origin = shell_spawn(&["git", "-C", temp_path_str1, "ls-files", "--stage"]).unwrap();
        let real = shell_spawn(&["git", "-C", temp_path_str2, "ls-files", "--stage"]).unwrap();

        assert_eq!(
            real.split("\n")
                .into_iter()
                .sorted()
                .collect::<String>(),
            origin.split("\n")
                .into_iter()
                .sorted()
                .collect::<String>()
        );
    }
}<|MERGE_RESOLUTION|>--- conflicted
+++ resolved
@@ -53,10 +53,7 @@
 use crate::command::{
     commit,
     update_ref,
-<<<<<<< HEAD
-=======
     checkout::Checkout,
->>>>>>> 2aea10a8
 };
 use crate::{
     GitError,
@@ -91,11 +88,7 @@
             let hash = hash.unwrap();
             if let Obj::C(Commit {parent_hash,..}) = read_obj(gitdir.as_ref().to_path_buf(), &hash)? {
                 sofar.insert(0, hash);
-<<<<<<< HEAD
-                Self::get_all_ancestor(gitdir, if parent_hash.len() > 0 {Some(parent_hash[0].clone())} else {None}, sofar)
-=======
                 Self::get_all_ancestor(gitdir, if !parent_hash.is_empty() {Some(parent_hash[0].clone())} else {None}, sofar)
->>>>>>> 2aea10a8
             }
             else {
                 Err(GitError::broken_commit_history(hash))
@@ -115,16 +108,11 @@
     }
 
     fn fast_forward(gitdir: impl AsRef<Path>, branch_name: &str) -> Result<()> {
-<<<<<<< HEAD
-        let project_dir = gitdir.as_ref().parent().expect("gitdir 实现错误");
-        let _ = shell_spawn(&["git", "-C", project_dir.to_str().unwrap(), "checkout", branch_name])?;
-=======
         // let project_dir = gitdir.as_ref().parent().expect("gitdir 实现错误");
         // let _ = shell_spawn(&["git", "-C", project_dir.to_str().unwrap(), "checkout", branch_name])?;
 
         let checkout = Checkout::from_internal(Some(branch_name.into()), vec![]);
         checkout.run(Ok(gitdir.as_ref().to_path_buf()))?;
->>>>>>> 2aea10a8
 
         write_head_ref(gitdir.as_ref(), &format!("refs/heads/{}", branch_name))?;
         // println!("wirte refs/heads/{} to .git/HEAD", branch_name);
@@ -193,20 +181,10 @@
 
         let mut ranges: Vec<Vec<usize>> = vec![];
         diff.iter_all_changes()
-<<<<<<< HEAD
-            .filter(|x|match x.tag() {
-                ChangeTag::Equal => false,
-                _ => true,
-            })
-            .flat_map(|change|change.old_index())
-            .fold(Vec::new(), |mut acc, ele| {
-                if (acc.len() == 0) || (acc[acc.len() - 1] + 1 == ele) {
-=======
             .filter(|x| !matches!(x.tag(), ChangeTag::Equal))
             .flat_map(|change|change.old_index())
             .fold(Vec::new(), |mut acc, ele| {
                 if (acc.is_empty()) || (acc[acc.len() - 1] + 1 == ele) {
->>>>>>> 2aea10a8
                     acc.push(ele);
                     // println!("add {} to {:?}", ele, acc);
                     acc
@@ -227,21 +205,13 @@
         // println!("add {}", b.path.display());
         let mut mo = MergeOptions::new();
         mo.set_conflict_style(ConflictStyle::Merge);
-<<<<<<< HEAD
-        if let Err(diff) = mo.merge("", &a_blob, &b_blob) {
-=======
         if let Err(diff) = mo.merge("", a_blob, b_blob) {
->>>>>>> 2aea10a8
             let hash = write_object::<Blob>(gitdir.clone(), diff.into_bytes())?;
             // println!("add {}", hash);
             index.add_entry({
                 IndexEntry {
                     mode: a.mode as u32,
-<<<<<<< HEAD
-                    hash: hash,
-=======
                     hash,
->>>>>>> 2aea10a8
                     name: a.path.display().to_string()
                 }
             })
@@ -357,11 +327,7 @@
                 .into_iter()
                 .map(|IndexEntry {mode, hash, name}| TreeEntry {
                     mode: mode.try_into().unwrap(),
-<<<<<<< HEAD
-                    hash: hash,
-=======
                     hash,
->>>>>>> 2aea10a8
                     path: PathBuf::from(name),
                 })
                 .collect::<Vec<TreeEntry>>()
@@ -369,11 +335,7 @@
             let tree_hash = write_object::<Tree>(gitdir.clone(), tree.into())?;
 
             let commit = Commit {
-<<<<<<< HEAD
-                tree_hash: tree_hash,
-=======
                 tree_hash,
->>>>>>> 2aea10a8
                 parent_hash: vec![hash1, hash2],
                 author: "Default Author <139881912@163.com> 1748165415 +0800".into(),
                 committer: "commiter Author <139881912@163.com> 1748165415 +0800".into(),
