<<<<<<< HEAD
use std::fs::write;
use std::iter::Peekable;
use std::io;
use std::path::{
    Path,
    PathBuf
};
use clap::{Parser, Subcommand};
use itertools::Itertools;
use similar::{ChangeTag, TextDiff};
use diffy::{
    MergeOptions,
    ConflictStyle,
};
use crate::utils::{
    zlib::{
        decompress_file,
        compress_object
    },
    fs::{
        obj_to_pathbuf,
        read_file_as_bytes,
        write_object,
        read_obj,
        read_object,
    },
    hash::hash_object,
    objtype::{
        ObjType,
        Obj,
    },
    refs::{
        head_to_hash,
        read_ref_commit,
        write_branch_commit,
        write_head_ref,
        read_head_ref,
    },
    index::{
        Index,
        IndexEntry,
    },
    blob::Blob,
    tree::{
        Tree,
        FileMode,
        TreeEntry,
    },
    commit::Commit,
    test::shell_spawn,
};

use crate::command::{
    commit,
    update_ref,
};
use crate::{
    GitError,
    Result,
};
use super::SubCommand;



#[derive(Parser, Debug)]
#[command(name = "merge", about = "Join two or more development histories together")]
pub struct Merge {

    #[arg(required = true, help = "branch name you want to merge into HEAD")]
    branch: String
}

impl Merge {
    pub fn from_args(args: impl Iterator<Item = String>) -> Result<Box<dyn SubCommand>> {
        Ok(Box::new(Merge::try_parse_from(args)?))
    }

    fn get_all_ancestor<P>(gitdir: P, hash: Option<String>, mut sofar: Vec<String>) -> Result<Vec<String>>
    where
        P: AsRef<Path>
    {
        if hash.is_none() {
            // println!("return {:?}", sofar);
            Ok(sofar)
        }
        else {
            let hash = hash.unwrap();
            if let Obj::C(Commit {parent_hash,..}) = read_obj(gitdir.as_ref().to_path_buf(), &hash)? {
                sofar.insert(0, hash);
                Self::get_all_ancestor(gitdir, if parent_hash.len() > 0 {Some(parent_hash[0].clone())} else {None}, sofar)
            }
            else {
                Err(GitError::broken_commit_history(hash))
            }
        }
    }

    fn first_same_commit(gitdir: impl AsRef<Path>, hash1: String, hash2: String) -> Result<String> {
        let ancestor1 = Self::get_all_ancestor(&gitdir, Some(hash1), Vec::new())?;
        let ancestor2 = Self::get_all_ancestor(&gitdir, Some(hash2), Vec::new())?;
        let index = ancestor1.iter()
            .zip(ancestor2.iter()) // 将两个数组的元素一一配对
            .take_while(|(a, b)| a == b) // 取出相等的元素，直到遇到不相等的为止
            .count();

        Ok(ancestor1[index - 1].clone())
    }

    fn fast_forward(gitdir: impl AsRef<Path>, branch_name: &str) -> Result<()> {
        let project_dir = gitdir.as_ref().parent().expect("gitdir 实现错误");
        let _ = shell_spawn(&["git", "-C", project_dir.to_str().unwrap(), "checkout", branch_name])?;

        write_head_ref(gitdir.as_ref(), &format!("refs/heads/{}", branch_name))?;
        // println!("wirte refs/heads/{} to .git/HEAD", branch_name);

        Ok(())
    }

    fn diff_array<T>(mut a: Peekable<T>, mut b: Peekable<T>) -> (Option<Vec<TreeEntry>>, Option<Vec<(TreeEntry, TreeEntry)>>)
    where
        T: Iterator<Item = TreeEntry>,
    {
        let head_a = a.peek();
        let head_b = b.peek();
        // println!("head_a = {:?}", head_a);
        // println!("head_b = {:?}", head_b);
        match (head_a, head_b) {
            (None, None) => (None, None),
            (Some(_), None) => (Some(a.collect::<Vec<_>>()), None),
            (None, Some(_)) => (Some(b.collect::<Vec<_>>()), None),

            (Some(head_a), Some(head_b)) if head_a == head_b => {
                let (head_a, head_b) = (a.next().unwrap(), b.next().unwrap());
                match Self::diff_array(a, b) {
                    (diffence, Some(mut same)) => {
                        same.push((head_a, head_b));
                        (diffence, Some(same))
                    },
                    (diffence, None) => (diffence, Some(vec![(head_a, head_b)])),
                }
            },
            (Some(head_a), Some(head_b)) if head_a < head_b => {
                let head_a = a.next().unwrap();
                match Self::diff_array(a, b) {
                    (Some(mut diffence), same) => {
                        diffence.push(head_a);
                        (Some(diffence), same)
                    },
                    (None, same) => (Some(vec![head_a]), same),
                }
            },
            (Some(_), Some(_)) => {
                let head_b = b.next().unwrap();
                match Self::diff_array(a, b) {
                    (Some(mut diffence), same) => {
                        diffence.push(head_b);
                        (Some(diffence), same)
                    },
                    (None, same) => (Some(vec![head_b]), same)
                }
            },
        }
    }

    fn handle_dirrence_file(index: &mut Index, diffence: Option<Vec<TreeEntry>>) {
        if let Some(diffence) = diffence {
            diffence.into_iter()
                .for_each(|TreeEntry{mode, hash, path}| {
                    // println!("save {} to stage", path.display());
                    index.add_entry(IndexEntry::new(mode as u32, hash, path.display().to_string()));
                })
        };
    }

    fn diff_text(original: &str, modified: &str) -> Vec<Vec<usize>> {
        let diff = TextDiff::from_lines(original, modified);

        let mut ranges: Vec<Vec<usize>> = vec![];
        diff.iter_all_changes()
            .filter(|x|match x.tag() {
                ChangeTag::Equal => false,
                _ => true,
            })
            .flat_map(|change|change.old_index())
            .fold(Vec::new(), |mut acc, ele| {
                if (acc.len() == 0) || (acc[acc.len() - 1] + 1 == ele) {
                    acc.push(ele);
                    // println!("add {} to {:?}", ele, acc);
                    acc
                }
                else {
                    // println!("found {} append {:?} to ranges", ele, acc);
                    ranges.push(acc);
                    vec![ele]
                }
            });
        ranges
    }

    fn save_conflict_object(index: &mut Index, gitdir: PathBuf, a: &TreeEntry, b: &TreeEntry, a_blob: &str, b_blob: &str) -> Result<()> {
        index.add_entry(IndexEntry::new(a.mode as u32, a.hash.clone(), a.path.display().to_string()));
        index.add_entry(IndexEntry::new(b.mode as u32, b.hash.clone(), b.path.display().to_string()));
        // println!("add {}", a.path.display());
        // println!("add {}", b.path.display());
        let mut mo = MergeOptions::new();
        mo.set_conflict_style(ConflictStyle::Merge);
        if let Err(diff) = mo.merge("", &a_blob, &b_blob) {
            let hash = write_object::<Blob>(gitdir.clone(), diff.into_bytes())?;
            // println!("add {}", hash);
            index.add_entry({
                IndexEntry {
                    mode: a.mode as u32,
                    hash: hash,
                    name: a.path.display().to_string()
                }
            })
        }
        Ok(())
    }

    fn handle_same_file(index: &mut Index, gitdir: PathBuf, same: Vec<(TreeEntry, TreeEntry)>) -> Result<()> {
        let (equal, not): (Vec<_>, Vec<_>) = same.into_iter().partition(|(a, b)|a.hash == b.hash);
        equal.iter()
            .for_each(|(a, _)| {
                // println!("add {}", a.path.display());
                index.add_entry(IndexEntry::new(a.mode as u32, a.hash.clone(), a.path.display().to_string()));
            });

        let (_, err): (Vec<_>, Vec<_>) = not.into_iter()
            .map(|(a, b)| {
                let a_blob = String::from_utf8(read_object::<Blob>(gitdir.clone(), &a.hash)?.into())?;
                let b_blob = String::from_utf8(read_object::<Blob>(gitdir.clone(), &b.hash)?.into())?;
                Self::save_conflict_object(index, gitdir.clone(), &a, &b, &a_blob, &b_blob)?;

                Self::diff_text(&a_blob, &b_blob)
                    .into_iter()
                    .for_each(|v| {
                        if v.len() == 1 {
                            println!("{}: {}", a.path.display(), v[0]);
                        }
                        else {
                            println!("{}: [{}, {}]", a.path.display(), v[0], v[v.len() - 1]);
                        }
                    });
                Err(GitError::merge_conflict(format!("two branch merge conflict in {}", a.path.display())))
            })
            .partition(|x: &Result<_>|x.is_ok());

        if !err.is_empty() {
            err.into_iter()
                .fold(Err(GitError::merge_conflict("".to_string())), |acc, ele: Result<()>| {
                    match (acc, ele) {
                        (Err(a), Err(b)) => {
                            Err(GitError::merge_conflict(a.to_string() + "\n" + &b.to_string()))
                        },
                        _ => Ok(())
                    }
                })
        }
        else {
            Ok(())
        }
    }

    fn merge_tree(gitdir: PathBuf, hash_a: String, hash_b: String) -> Result<Index> {
        let tree_a = read_object::<Tree>(gitdir.clone(), &hash_a)?;
        let tree_b = read_object::<Tree>(gitdir.clone(), &hash_b)?;
        // println!("tree_a = {}", tree_a);

        let paths_a = tree_a.into_iter_flatten(gitdir.clone())?.into_iter().sorted();
        let paths_b = tree_b.into_iter_flatten(gitdir.clone())?.into_iter().sorted();
        let (diffence, same) = Self::diff_array(paths_a.peekable(), paths_b.peekable());

        // overwirte the index file
        let mut index = Index::new();
        Self::handle_dirrence_file(&mut index, diffence);
        if let Some(same) = same {
            let result = Self::handle_same_file(&mut index, gitdir.clone(), same);
            if result.is_err() {
                // println!("before writing to index file, index.len = {}", index.entries.len());
                index.write_to_file(&gitdir.join("index"))?;
            }
            result?;
        }
        // println!("before writing to index file, index.len = {}", index.entries.len());
        index.write_to_file(&gitdir.join("index"))?;
        Ok(index)
    }

}


impl SubCommand for Merge {
    fn run(&self, gitdir: Result<PathBuf>) -> Result<i32> {
        let gitdir = gitdir?;
        let hash1 = head_to_hash(&gitdir)?;
        let hash2 = read_ref_commit(&gitdir, &format!("refs/heads/{}", self.branch))?;
        let base_hash = Self::first_same_commit(&gitdir, hash1.clone(), hash2.clone())?;

        if base_hash == hash2 {
            println!("it's already latest");
        }
        else if base_hash == hash1 {
            println!("fast forward");
            Self::fast_forward(&gitdir, &self.branch)?;
        }
        else {
            // | --- | base  | a     | b     |
            // | --- | ---   | ---   | ---   |
            // | 1   | True  | True  | True  |
            // | 5   | False | True  | True  |

            // | 2   | True  | True  | False |
            // | 3   | True  | False | True  |
            // | 4   | True  | False | False |
            // | 6   | False | True  | False |
            // | 7   | False | False | True  |

            let commit_a = read_object::<Commit>(gitdir.clone(), &hash1)?;
            let commit_b = read_object::<Commit>(gitdir.clone(), &hash2)?;
            let index = Self::merge_tree(gitdir.clone(), commit_a.tree_hash, commit_b.tree_hash)?;

            // make a new commit
            let tree = Tree({
                index.entries
                .into_iter()
                .map(|IndexEntry {mode, hash, name}| TreeEntry {
                    mode: mode.try_into().unwrap(),
                    hash: hash,
                    path: PathBuf::from(name),
                })
                .collect::<Vec<TreeEntry>>()
            });
            let tree_hash = write_object::<Tree>(gitdir.clone(), tree.into())?;

            let commit = Commit {
                tree_hash: tree_hash,
                parent_hash: vec![hash1, hash2],
                author: "Default Author <139881912@163.com> 1748165415 +0800".into(),
                committer: "commiter Author <139881912@163.com> 1748165415 +0800".into(),
                message: format!("merge {} into this\n", self.branch)
            };
            let merge_hash = write_object::<Commit>(gitdir.clone(), commit.into())?;

            let update_ref = update_ref::UpdateRef {
                ref_path: read_head_ref(&gitdir)?,
                commit_hash: merge_hash.clone(),
            };
            update_ref.run(Ok(gitdir.clone()))?;
            println!("{}", merge_hash);

            let _ = shell_spawn(&["git", "-C", gitdir.parent().unwrap().to_str().unwrap(), "checkout", "."])?;
        }
        Ok(0)
    }
}


#[cfg(test)]
mod test {
    use super::*;
    use crate::utils::test::{
        shell_spawn,
        setup_test_git_dir,
        mktemp_in,
        touch_file_in,
        cmd_seq,
        tempdir,
        cp_dir,
        run_both,
        ArgsList,
    };

    #[test]
    fn test_fast_forward() {
        let temp1 = setup_test_git_dir();
        let temp_path1 = temp1.path();
        let temp_path_str1 = temp_path1.to_str().unwrap();

        let temp2 = tempdir().unwrap();
        let temp_path2 = temp2.path();
        let temp_path_str2 = temp_path2.to_str().unwrap();

        let file1 = touch_file_in(temp_path1).unwrap();
        let file1_str = file1.path().file_name().unwrap();
        let file1_str = file1_str.to_str().unwrap();

        let file2 = touch_file_in(temp_path1.join("world")).unwrap();
        let file2_str = file2.path().file_name().unwrap();
        let file2_str = file2_str.to_str().unwrap();

        let a = file1_str;
        let b = PathBuf::from("world").join(file2_str);
        let setup_cmds: ArgsList = &[
            (&["add", a], false),
            (&["commit", "-m", "branch master"], false),
            (&["checkout", "-b", "new_branch"], false),
            (&["add", b.to_str().unwrap()], false),
            (&["commit", "-m", "branch new"], false),
            (&["checkout", "master"], false),
        ];

        let git = &["git", "-C", &temp_path_str1];
        let mut oper = cmd_seq(setup_cmds);
        let _ = oper(git).unwrap();
        let _ = cp_dir(temp_path1, temp_path2).unwrap();

        let test_cmds: ArgsList = &[
            (&["merge", "new_branch"], true),
        ];
        let cargo = &["cargo", "run", "--quiet", "--", "-C", temp_path_str2];
        let _ = run_both(test_cmds, git, cargo).unwrap();

        println!("{}", shell_spawn(&["ls", "-lah", temp_path_str1, temp_path1.join(b.to_str().unwrap()).to_str().unwrap()]).unwrap());

        let origin = shell_spawn(&["git", "-C", temp_path_str1, "ls-files", "--stage"]).unwrap();
        let real = shell_spawn(&["git", "-C", temp_path_str2, "ls-files", "--stage"]).unwrap();

        assert_eq!(origin, real);
    }

    #[test]
    fn test_simple_merge() {
        let temp1 = setup_test_git_dir();
        let temp_path1 = temp1.path();
        let temp_path_str1 = temp_path1.to_str().unwrap();

        let temp2 = tempdir().unwrap();
        let temp_path2 = temp2.path();
        let temp_path_str2 = temp_path2.to_str().unwrap();

        let file1 = touch_file_in(temp_path1).unwrap();
        let file1_str = file1.path().file_name().unwrap();
        let file1_str = file1_str.to_str().unwrap();

        let file2 = touch_file_in(temp_path1.join("world")).unwrap();
        let file2_str = file2.path().file_name().unwrap();
        let file2_str = file2_str.to_str().unwrap();

        let file3 = touch_file_in(temp_path1.join("world")).unwrap();
        let file3_str = file3.path().file_name().unwrap();
        let file3_str = file3_str.to_str().unwrap();

        let a = file1_str;
        let b = PathBuf::from("world").join(file2_str);
        let c = PathBuf::from("world").join(file3_str);
        let setup_cmds: ArgsList = &[
            (&["add", a], false),
            (&["commit", "-m", "branch master"], false),
            (&["checkout", "-b", "A"], false),
            (&["add", b.to_str().unwrap()], false),
            (&["commit", "-m", "A"], false),
            (&["checkout", "master"], false),
            (&["add", c.to_str().unwrap()], false),
            (&["commit", "-m", "B"], false),
        ];

        let git = &["git", "-C", &temp_path_str1];
        let mut oper = cmd_seq(setup_cmds);
        let _ = oper(git).unwrap();
        let _ = cp_dir(temp_path1, temp_path2).unwrap();

        let test_cmds: ArgsList = &[
            (&["merge", "A"], true),
        ];
        let cargo = &["cargo", "run", "--quiet", "--", "-C", temp_path_str2];
        let _ = run_both(test_cmds, git, cargo).unwrap();

        println!("{}", shell_spawn(&["ls", "-lah", temp_path_str1, temp_path1.join(b.to_str().unwrap()).to_str().unwrap()]).unwrap());

        let origin = shell_spawn(&["git", "-C", temp_path_str1, "ls-files", "--stage"]).unwrap();
        let real = shell_spawn(&["git", "-C", temp_path_str2, "ls-files", "--stage"]).unwrap();
        assert_eq!(
            real.split("\n")
                .into_iter()
                .sorted()
                .collect::<String>(),
            origin.split("\n")
                .into_iter()
                .sorted()
                .collect::<String>()
        );
    }

    #[test]
    fn test_conflict() {
        let temp1 = setup_test_git_dir();
        let temp_path1 = temp1.path();
        let temp_path_str1 = temp_path1.to_str().unwrap();

        let temp2 = tempdir().unwrap();
        let temp_path2 = temp2.path();
        let temp_path_str2 = temp_path2.to_str().unwrap();

        let file1 = touch_file_in(temp_path1).unwrap();
        let file1_str = file1.path().file_name().unwrap();
        let file1_str = file1_str.to_str().unwrap();

        let file2 = touch_file_in(temp_path1.join("world")).unwrap();
        let file2_str = file2.path().file_name().unwrap();
        let file2_str = file2_str.to_str().unwrap();

        let file3 = touch_file_in(temp_path1.join("world")).unwrap();
        let file3_str = file3.path().file_name().unwrap();
        let file3_str = file3_str.to_str().unwrap();

        let a = file1_str;
        let b = PathBuf::from("world").join(file2_str);
        let c = PathBuf::from("world").join(file3_str);
        let setup_cmds: ArgsList = &[
            (&["add", a], false),
            (&["commit", "-m", "branch master"], false),
            (&["checkout", "-b", "A"], false),
            (&["add", b.to_str().unwrap()], false),
            (&["commit", "-m", "A"], false),
            (&["checkout", "master"], false),
            (&["add", c.to_str().unwrap()], false),
            (&["commit", "-m", "B"], false),
        ];

        let git = &["git", "-C", &temp_path_str1];
        let mut oper = cmd_seq(setup_cmds);
        let _ = oper(git).unwrap();
        let _ = cp_dir(temp_path1, temp_path2).unwrap();

        let test_cmds: ArgsList = &[
            (&["merge", "A"], true),
        ];
        let cargo = &["cargo", "run", "--quiet", "--", "-C", temp_path_str2];
        let _ = run_both(test_cmds, git, cargo).unwrap();

        println!("{}", shell_spawn(&["ls", "-lah", temp_path_str1, temp_path1.join(b.to_str().unwrap()).to_str().unwrap()]).unwrap());

        let origin = shell_spawn(&["git", "-C", temp_path_str1, "ls-files", "--stage"]).unwrap();
        let real = shell_spawn(&["git", "-C", temp_path_str2, "ls-files", "--stage"]).unwrap();

        assert_eq!(
            real.split("\n")
                .into_iter()
                .sorted()
                .collect::<String>(),
            origin.split("\n")
                .into_iter()
                .sorted()
                .collect::<String>()
        );
    }
}
=======
struct Merge;
// use std::fs::write;
// use std::path::{
//     Path,
//     PathBuf
// };
// use clap::{Parser, Subcommand};
// 
// use crate::utils::{
//     zlib::{
//         decompress_file,
//         compress_object
//     },
//     fs::{
//         obj_to_pathbuf,
//         read_file_as_bytes,
//         write_object,
//     },
//     hash::hash_object,
//     objtype::{
//         ObjType,
//         Obj,
//     },
//     blob::Blob,
//     tree::Tree,
//     commit::Commit,
// };
// 
// use crate::{
//     GitError,
//     Result,
// };
// use super::SubCommand;
// 
// 
// #[derive(Parser, Debug)]
// #[command(name = "merge", about = "Join two or more development histories together")]
// pub struct Merge {
// 
//     #[arg(required = true, help = "branch name you want to merge into HEAD")]
//     branch: String
// }
// 
// impl Merge {
//     pub fn from_args(args: impl Iterator<Item = String>) -> Result<Box<dyn SubCommand>> {
//         Ok(Box::new(Merge::try_parse_from(args)?))
//     }
// 
//     pub fn branch(&self, bytes: Vec<u8>) -> Result<String> {
//         hash_object::<Blob>(bytes)
//     }
// }
// 
// 
// impl SubCommand for Merge {
//     /*  fn run(&self, gitdir: path) -> Result<i32>  */
//     fn run(&self, gitdir: Result<PathBuf>) -> Result<i32> {
//         let bytes = read_file_as_bytes(&self.filepath)?;
//         let path = self.hash(bytes.clone())?;
//         let gitdir = gitdir?;
// 
//         if self.write {
//             write_object::<Blob>(gitdir, bytes)?;
//             Ok(0)
//         }
//         else {
//             println!("{}", path);
//             Ok(0)
//         }
//     }
// }
// 
// 
// #[cfg(test)]
// mod test {
//     use super::*;
//     use crate::utils::{
//         test::{
//             shell_spawn,
//             setup_test_git_dir,
//             mktemp_in,
//         },
//     };
// 
//     #[test]
//     fn test_blob() {
//         let temp = setup_test_git_dir();
//         let temp_path = temp.path();
//         let temp_path_str = temp_path.to_str().unwrap();
// 
//         let file1 = mktemp_in(&temp).unwrap();
//         let file1_str = file1.to_str().unwrap();
// 
//         let origin = shell_spawn(&["git", "-C", temp_path_str, "hash-object", file1_str]).unwrap();
//         let real = shell_spawn(&["cargo", "run", "--quiet", "--", "-C", temp_path_str, "hash-object", file1_str]).unwrap();
// 
//         assert_eq!(origin, real);
//     }
// }
>>>>>>> fef6cb0c
<|MERGE_RESOLUTION|>--- conflicted
+++ resolved
@@ -1,4 +1,3 @@
-<<<<<<< HEAD
 use std::fs::write;
 use std::iter::Peekable;
 use std::io;
@@ -54,6 +53,7 @@
 use crate::command::{
     commit,
     update_ref,
+    checkout::Checkout,
 };
 use crate::{
     GitError,
@@ -88,7 +88,7 @@
             let hash = hash.unwrap();
             if let Obj::C(Commit {parent_hash,..}) = read_obj(gitdir.as_ref().to_path_buf(), &hash)? {
                 sofar.insert(0, hash);
-                Self::get_all_ancestor(gitdir, if parent_hash.len() > 0 {Some(parent_hash[0].clone())} else {None}, sofar)
+                Self::get_all_ancestor(gitdir, if !parent_hash.is_empty() {Some(parent_hash[0].clone())} else {None}, sofar)
             }
             else {
                 Err(GitError::broken_commit_history(hash))
@@ -108,8 +108,11 @@
     }
 
     fn fast_forward(gitdir: impl AsRef<Path>, branch_name: &str) -> Result<()> {
-        let project_dir = gitdir.as_ref().parent().expect("gitdir 实现错误");
-        let _ = shell_spawn(&["git", "-C", project_dir.to_str().unwrap(), "checkout", branch_name])?;
+        // let project_dir = gitdir.as_ref().parent().expect("gitdir 实现错误");
+        // let _ = shell_spawn(&["git", "-C", project_dir.to_str().unwrap(), "checkout", branch_name])?;
+
+        let checkout = Checkout::from_internal(Some(branch_name.into()), vec![]);
+        checkout.run(Ok(gitdir.as_ref().to_path_buf()))?;
 
         write_head_ref(gitdir.as_ref(), &format!("refs/heads/{}", branch_name))?;
         // println!("wirte refs/heads/{} to .git/HEAD", branch_name);
@@ -178,13 +181,10 @@
 
         let mut ranges: Vec<Vec<usize>> = vec![];
         diff.iter_all_changes()
-            .filter(|x|match x.tag() {
-                ChangeTag::Equal => false,
-                _ => true,
-            })
+            .filter(|x| !matches!(x.tag(), ChangeTag::Equal))
             .flat_map(|change|change.old_index())
             .fold(Vec::new(), |mut acc, ele| {
-                if (acc.len() == 0) || (acc[acc.len() - 1] + 1 == ele) {
+                if (acc.is_empty()) || (acc[acc.len() - 1] + 1 == ele) {
                     acc.push(ele);
                     // println!("add {} to {:?}", ele, acc);
                     acc
@@ -205,13 +205,13 @@
         // println!("add {}", b.path.display());
         let mut mo = MergeOptions::new();
         mo.set_conflict_style(ConflictStyle::Merge);
-        if let Err(diff) = mo.merge("", &a_blob, &b_blob) {
+        if let Err(diff) = mo.merge("", a_blob, b_blob) {
             let hash = write_object::<Blob>(gitdir.clone(), diff.into_bytes())?;
             // println!("add {}", hash);
             index.add_entry({
                 IndexEntry {
                     mode: a.mode as u32,
-                    hash: hash,
+                    hash,
                     name: a.path.display().to_string()
                 }
             })
@@ -327,7 +327,7 @@
                 .into_iter()
                 .map(|IndexEntry {mode, hash, name}| TreeEntry {
                     mode: mode.try_into().unwrap(),
-                    hash: hash,
+                    hash,
                     path: PathBuf::from(name),
                 })
                 .collect::<Vec<TreeEntry>>()
@@ -335,7 +335,7 @@
             let tree_hash = write_object::<Tree>(gitdir.clone(), tree.into())?;
 
             let commit = Commit {
-                tree_hash: tree_hash,
+                tree_hash,
                 parent_hash: vec![hash1, hash2],
                 author: "Default Author <139881912@163.com> 1748165415 +0800".into(),
                 committer: "commiter Author <139881912@163.com> 1748165415 +0800".into(),
@@ -546,105 +546,4 @@
                 .collect::<String>()
         );
     }
-}
-=======
-struct Merge;
-// use std::fs::write;
-// use std::path::{
-//     Path,
-//     PathBuf
-// };
-// use clap::{Parser, Subcommand};
-// 
-// use crate::utils::{
-//     zlib::{
-//         decompress_file,
-//         compress_object
-//     },
-//     fs::{
-//         obj_to_pathbuf,
-//         read_file_as_bytes,
-//         write_object,
-//     },
-//     hash::hash_object,
-//     objtype::{
-//         ObjType,
-//         Obj,
-//     },
-//     blob::Blob,
-//     tree::Tree,
-//     commit::Commit,
-// };
-// 
-// use crate::{
-//     GitError,
-//     Result,
-// };
-// use super::SubCommand;
-// 
-// 
-// #[derive(Parser, Debug)]
-// #[command(name = "merge", about = "Join two or more development histories together")]
-// pub struct Merge {
-// 
-//     #[arg(required = true, help = "branch name you want to merge into HEAD")]
-//     branch: String
-// }
-// 
-// impl Merge {
-//     pub fn from_args(args: impl Iterator<Item = String>) -> Result<Box<dyn SubCommand>> {
-//         Ok(Box::new(Merge::try_parse_from(args)?))
-//     }
-// 
-//     pub fn branch(&self, bytes: Vec<u8>) -> Result<String> {
-//         hash_object::<Blob>(bytes)
-//     }
-// }
-// 
-// 
-// impl SubCommand for Merge {
-//     /*  fn run(&self, gitdir: path) -> Result<i32>  */
-//     fn run(&self, gitdir: Result<PathBuf>) -> Result<i32> {
-//         let bytes = read_file_as_bytes(&self.filepath)?;
-//         let path = self.hash(bytes.clone())?;
-//         let gitdir = gitdir?;
-// 
-//         if self.write {
-//             write_object::<Blob>(gitdir, bytes)?;
-//             Ok(0)
-//         }
-//         else {
-//             println!("{}", path);
-//             Ok(0)
-//         }
-//     }
-// }
-// 
-// 
-// #[cfg(test)]
-// mod test {
-//     use super::*;
-//     use crate::utils::{
-//         test::{
-//             shell_spawn,
-//             setup_test_git_dir,
-//             mktemp_in,
-//         },
-//     };
-// 
-//     #[test]
-//     fn test_blob() {
-//         let temp = setup_test_git_dir();
-//         let temp_path = temp.path();
-//         let temp_path_str = temp_path.to_str().unwrap();
-// 
-//         let file1 = mktemp_in(&temp).unwrap();
-//         let file1_str = file1.to_str().unwrap();
-// 
-//         let origin = shell_spawn(&["git", "-C", temp_path_str, "hash-object", file1_str]).unwrap();
-//         let real = shell_spawn(&["cargo", "run", "--quiet", "--", "-C", temp_path_str, "hash-object", file1_str]).unwrap();
-// 
-//         assert_eq!(origin, real);
-//     }
-// }
->>>>>>> fef6cb0c
+}