--- conflicted
+++ resolved
@@ -51,15 +51,6 @@
         let curr_path = current_dir()?;
         let gitdir = if self.dir.is_some() {
             curr_path.join(self.dir.clone().unwrap())
-<<<<<<< HEAD
-        }
-        else {
-            curr_path
-        }.join(".git");
-
-        let refs = gitdir.join("refs");
-        fs::create_dir_all(&refs)?;
-=======
         }
         else {
             curr_path
@@ -71,19 +62,11 @@
         let refs = gitdir.join("refs");
         fs::create_dir_all(&refs)
             .map_err(|_| GitError::invalid_command(format!("Failed to create {} directory", refs.display())))?;
->>>>>>> 2aea10a8
         fs::create_dir_all(refs.join("heads"))?;
         fs::create_dir_all(refs.join("tags"))?;
         fs::create_dir_all(refs.join("remote"))?;
 
         let objects = gitdir.join("objects");
-<<<<<<< HEAD
-        fs::create_dir_all(&objects)?;
-        fs::create_dir_all(objects.join("info"))?;
-        fs::create_dir_all(objects.join("pack"))?;
-
-        std::fs::write( gitdir.join("HEAD"), b"ref: refs/heads/master")?;
-=======
         fs::create_dir_all(&objects)
             .map_err(|_| GitError::invalid_command(format!("Failed to create {} directory", objects.display())))?;
         fs::create_dir_all(objects.join("info"))?;
@@ -91,7 +74,6 @@
 
         std::fs::write( gitdir.join("HEAD"), b"ref: refs/heads/master")
             .map_err(|_| GitError::invalid_command(format!("Failed to create {} file", gitdir.join("HEAD").display())))?;
->>>>>>> 2aea10a8
         Ok(0)
     }
 }
@@ -105,31 +87,11 @@
             shell_spawn,
             setup_test_git_dir,
             mktemp_in,
-<<<<<<< HEAD
-=======
             tempdir,
->>>>>>> 2aea10a8
         },
     };
 
     #[test]
-<<<<<<< HEAD
-    fn test_basic() {
-        let temp = setup_test_git_dir();
-        let temp_path = temp.path();
-        let temp_path_str = temp_path.to_str().unwrap();
-
-        let file1 = mktemp_in(&temp).unwrap();
-        let file1_str = file1.to_str().unwrap();
-
-        let _ = shell_spawn(&["ls", "-lahR", temp_path_str]).unwrap();
-
-        let _ = shell_spawn(&["git", "-C", temp_path_str, "add", &file1_str]).unwrap();
-        let _ = shell_spawn(&["git", "-C", temp_path_str, "hash-object", file1_str]).unwrap();
-
-        let _ = shell_spawn(&["cargo", "run", "--quiet", "--", "init", temp_path_str]).unwrap();
-        let _ = shell_spawn(&["git", "-C", temp_path_str, "status"]).unwrap();
-=======
     fn test_basic() -> Result<()> {
         let temp_dir = tempdir()?;
         let _ = shell_spawn(&["cargo", "run", "--quiet", "--", "init", temp_dir.path().to_str().unwrap()])?;
@@ -143,6 +105,5 @@
 
         let res = shell_spawn(&["cargo", "run", "--quiet", "--", "init", &temp.path().display().to_string()]);
         assert!(res.is_err());
->>>>>>> 2aea10a8
     }
 }