--- conflicted
+++ resolved
@@ -17,11 +17,7 @@
 }
 
 impl SubCommand for Init {
-<<<<<<< HEAD
-    fn run(&self, gitdir: Result<PathBuf>) -> Result<i32> {
-=======
     fn run(&self, _gitdir: Result<PathBuf>) -> Result<i32> {
->>>>>>> 58441c97
         Ok(0)
     }
 }