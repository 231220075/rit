use std::path::PathBuf;
use std::result;
use clap::{Parser, Subcommand};

use crate::{
    GitError,
    Result,
};
use super::SubCommand;


#[derive(Parser, Debug)]
#[command(name = "add", about = "将文件内容添加到索引中")]
pub struct Add {
    #[arg(short = 'n', long = "dry-run", help = "dry run", action = clap::ArgAction::SetTrue, required = false)]
    dry_run: bool,

    #[arg(required = true, num_args = 1.., value_parser = Add::parse_paths)]
    paths: Vec<PathBuf>,
}

impl Add {
    pub fn from_args(args: impl Iterator<Item = String>) -> Result<Box<dyn SubCommand>> {
        Ok(Box::new(Add::try_parse_from(args)?))
    }

    fn parse_paths(arg: &str) -> result::Result<PathBuf, String> {
        let path = PathBuf::from(arg);
        if path.exists() {
            println!("exists {}", path.display());
            Ok(path)
        }
        else {
            println!("not ccurr {}", path.display());
            Err(format!("{} not found", arg))
        }
    }

}

impl SubCommand for Add {
<<<<<<< HEAD
    fn run(&self, gitdir: Result<PathBuf>) -> Result<i32> {
=======
    fn run(&self, _gitdir: Result<PathBuf>) -> Result<i32> {
>>>>>>> 58441c97
        println!("{:?} {}", self.dry_run, self.paths.iter().flat_map(|x|x.to_str().map(String::from))
            .fold(String::from(""), |mut pre: String, curr: String| {
                            pre.push(' ');
                            pre.push_str(&curr);
                            pre
                        }));
        Ok(0)
    }
}<|MERGE_RESOLUTION|>--- conflicted
+++ resolved
@@ -39,11 +39,7 @@
 }
 
 impl SubCommand for Add {
-<<<<<<< HEAD
-    fn run(&self, gitdir: Result<PathBuf>) -> Result<i32> {
-=======
     fn run(&self, _gitdir: Result<PathBuf>) -> Result<i32> {
->>>>>>> 58441c97
         println!("{:?} {}", self.dry_run, self.paths.iter().flat_map(|x|x.to_str().map(String::from))
             .fold(String::from(""), |mut pre: String, curr: String| {
                             pre.push(' ');
