use std::{
    path::{
        PathBuf,
        Path,
    },
    result,
    iter::once,
};
use clap::{Parser, Subcommand};
use itertools::Either;

use crate::{
    GitError,
    Result,
    utils::{
        objtype::ObjType,
        index::{
            Index,
            IndexEntry,
        },
        fs::{
            walk,
            write_object,
            read_file_as_bytes,
            add_object,
            calc_relative_path,
        },
        tree::FileMode,
        blob::Blob,
    },
};

use super::SubCommand;


#[derive(Parser, Debug)]
#[command(name = "add", about = "将文件内容添加到索引中")]
pub struct Add {
    #[arg(short = 'n', long = "dry-run", help = "dry run", action = clap::ArgAction::SetTrue, required = false)]
    dry_run: bool,

    #[arg(required = true, num_args = 1..)]
    paths: Vec<PathBuf>,
}

impl Add {
    pub fn from_args(args: impl Iterator<Item = String>) -> Result<Box<dyn SubCommand>> {
        Ok(Box::new(Add::try_parse_from(args)?))
    }

    fn walk_path(&self, project_root: PathBuf) -> Result<Vec<PathBuf>> {
<<<<<<< HEAD
        self.paths.clone()
            .into_iter()
            .map(|p|calc_relative_path(&project_root, &p))
            .collect::<Result<Vec<_>>>()
            .and_then(|path_vec| {
                path_vec.into_iter()
                    .map(walk)
                    .collect::<Result<Vec<_>>>()
            })
            .map(|iter|
                iter
                .into_iter()
                .flat_map(|x|x .into_iter())
                .collect::<Vec<_>>()
            )
=======
        self.paths.clone().into_iter()
            .map(|p|project_root.join(p))
            .map(walk)
            .collect::<Result<Vec<_>>>()?.into_iter()
            .flatten()
            .filter(|x| !x.starts_with(project_root.join(".git")))
            .map(|p| calc_relative_path(&project_root, &p))
            .collect::<Result<Vec<_>>>()
>>>>>>> 893b9e82

    }
}

impl SubCommand for Add {
    fn run(&self, gitdir: Result<PathBuf>) -> Result<i32> {
        let gitdir = gitdir?;
        let index_file = gitdir.join("index");
        let project_root = gitdir.parent().expect("find git dir implementation fail");

        let mut index = Index::new();
        if index_file.exists() {
            index.read_from_file(&gitdir.join("index"))?;
        }

        let _ = self.walk_path(project_root.to_path_buf())?
            .into_iter()
            .map(|path| -> Result<()> {
                index.add_entry(add_object::<Blob>(gitdir.clone(), path)?);
                Ok(())
            })
            .collect::<Result<Vec<_>>>()?;
        index.write_to_file(&index_file)?;
        Ok(0)
    }
}


#[cfg(test)]
mod test {
    use super::*;
    use crate::utils::test::{
        shell_spawn,
        setup_test_git_dir,
        mktemp_in,
        touch_file_in,
        cmd_seq,
        tempdir,
        cp_dir,
        run_both,
        ArgsList,
    };

    #[test]
    fn test_basic() {
        let temp1 = setup_test_git_dir();
        let temp_path1 = temp1.path();
        let temp_path_str1 = temp_path1.to_str().unwrap();

        let temp2 = tempdir().unwrap();
        let temp_path2 = temp2.path();
        let temp_path_str2 = temp_path2.to_str().unwrap();

        let file1 = mktemp_in(&temp1).unwrap();
        let file1_str = file1.file_name().unwrap();
        let file1_str = file1_str.to_str().unwrap();

        let file2 = mktemp_in(&temp1).unwrap();
        let file2_str = file2.file_name().unwrap().to_str();
        let file2_str = file2_str.unwrap();

        let _ = cp_dir(temp_path1, temp_path2).unwrap();

        let cmds: ArgsList = &[
            (&["add", file1_str, file2_str], true),
        ];
        let git = &["git", "-C", temp_path_str1];
        let cargo = &["cargo", "run", "--quiet", "--", "-C", temp_path_str2];
        let _ = run_both(cmds, git, cargo).unwrap();

        println!("{}", shell_spawn(&["ls", "-lahR", temp_path_str1]).unwrap());

        let origin = shell_spawn(&["git", "-C", temp_path_str1, "ls-files", "--stage", "|", "sort"]).unwrap();
        let real = shell_spawn(&["git", "-C", temp_path_str2, "ls-files", "--stage", "|", "sort"]).unwrap();
        assert_eq!(origin, real);
    }

    #[test]
    fn test_add_directory() {
        let temp1 = setup_test_git_dir();
        let temp_path1 = temp1.path();
        let temp_path_str1 = temp_path1.to_str().unwrap();

        let temp2 = tempdir().unwrap();
        let temp_path2 = temp2.path();
        let temp_path_str2 = temp_path2.to_str().unwrap();

        let file1 = touch_file_in(temp_path1.join("inner")).unwrap();
        let file1_str = file1.path().file_name().unwrap();
        let file1_str = file1_str.to_str().unwrap();

        let file2 = touch_file_in(temp_path1.join("inner").join("close")).unwrap();
        let file2_str = file2.path().file_name().unwrap();
        let file2_str = file2_str.to_str().unwrap();

        let _ = cp_dir(temp_path1, temp_path2).unwrap();

        let a = PathBuf::from("inner").join(file1_str);
        let b = PathBuf::from("inner/close").join(file2_str);
        let cmds: ArgsList = &[
            (&["add", a.to_str().unwrap(), b.to_str().unwrap()], true),
        ];
        let git = &["git", "-C", temp_path_str1];
        println!("{}", shell_spawn(&["ls", "-lahR", temp_path_str2]).unwrap());
        let cargo = &["cargo", "run", "--quiet", "--", "-C", temp_path_str2];
        let _ = run_both(cmds, git, cargo).unwrap();

        println!("{}", shell_spawn(&["ls", "-lahR", temp_path_str1]).unwrap());

        let origin = shell_spawn(&["git", "-C", temp_path_str1, "ls-files", "--stage", "|", "sort"]).unwrap();
        let real = shell_spawn(&["git", "-C", temp_path_str2, "ls-files", "--stage", "|", "sort"]).unwrap();
        assert_eq!(origin, real);
    }
}<|MERGE_RESOLUTION|>--- conflicted
+++ resolved
@@ -49,23 +49,6 @@
     }
 
     fn walk_path(&self, project_root: PathBuf) -> Result<Vec<PathBuf>> {
-<<<<<<< HEAD
-        self.paths.clone()
-            .into_iter()
-            .map(|p|calc_relative_path(&project_root, &p))
-            .collect::<Result<Vec<_>>>()
-            .and_then(|path_vec| {
-                path_vec.into_iter()
-                    .map(walk)
-                    .collect::<Result<Vec<_>>>()
-            })
-            .map(|iter|
-                iter
-                .into_iter()
-                .flat_map(|x|x .into_iter())
-                .collect::<Vec<_>>()
-            )
-=======
         self.paths.clone().into_iter()
             .map(|p|project_root.join(p))
             .map(walk)
@@ -74,8 +57,6 @@
             .filter(|x| !x.starts_with(project_root.join(".git")))
             .map(|p| calc_relative_path(&project_root, &p))
             .collect::<Result<Vec<_>>>()
->>>>>>> 893b9e82
-
     }
 }
 
