--- conflicted
+++ resolved
@@ -27,11 +27,9 @@
     fn parse_paths(arg: &str) -> result::Result<PathBuf, String> {
         let path = PathBuf::from(arg);
         if path.exists() {
-            println!("exists {}", path.display());
             Ok(path)
         }
         else {
-            println!("not ccurr {}", path.display());
             Err(format!("{} not found", arg))
         }
     }
@@ -39,11 +37,7 @@
 }
 
 impl SubCommand for Add {
-<<<<<<< HEAD
     fn run(&self, _gitdir: Result<PathBuf>) -> Result<i32> {
-=======
-    fn run(&self, gitdir: Result<PathBuf>) -> Result<i32> {
->>>>>>> eadccfba
         println!("{:?} {}", self.dry_run, self.paths.iter().flat_map(|x|x.to_str().map(String::from))
             .fold(String::from(""), |mut pre: String, curr: String| {
                             pre.push(' ');
