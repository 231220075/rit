--- conflicted
+++ resolved
@@ -56,26 +56,16 @@
             }
             fs::write(&new_branch, format!("{}\n", commit_hash))
                 .map_err(|_| GitError::failed_to_write_file(&new_branch.to_string_lossy()))?;
-<<<<<<< HEAD
-            println!("Branch '{}' created at {}", branch_name, commit_hash);
-=======
             //println!("Branch '{}' created at {}", branch_name, commit_hash);
->>>>>>> 2aea10a8
         } else {
             let current_ref = read_head_ref(&gitdir)?;
             for entry in fs::read_dir(&heads_dir)? {
                 let entry = entry?;
                 let name = entry.file_name().to_string_lossy().to_string();
                 if format!("refs/heads/{}", name) == current_ref {
-<<<<<<< HEAD
-                    println!("* {}", name);
-                } else {
-                    println!("  {}", name);
-=======
                     //println!("* {}", name);
                 } else {
                     //println!("  {}", name);
->>>>>>> 2aea10a8
                 }
             }
         }
