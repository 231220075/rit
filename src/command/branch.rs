--- conflicted
+++ resolved
@@ -56,42 +56,20 @@
             }
             fs::write(&new_branch, format!("{}\n", commit_hash))
                 .map_err(|_| GitError::failed_to_write_file(&new_branch.to_string_lossy()))?;
-            println!("Branch '{}' created at {}", branch_name, commit_hash);
+            //println!("Branch '{}' created at {}", branch_name, commit_hash);
         } else {
-<<<<<<< HEAD
             let current_ref = read_head_ref(&gitdir)?;
             for entry in fs::read_dir(&heads_dir)? {
                 let entry = entry?;
                 let name = entry.file_name().to_string_lossy().to_string();
                 if format!("refs/heads/{}", name) == current_ref {
-                    println!("* {}", name);
+                    //println!("* {}", name);
                 } else {
-                    println!("  {}", name);
-=======
-            if let Some(ref branch_name) = self.branch_name {
-                let head_ref = read_head_ref(&gitdir)?;
-                let commit_hash = read_ref_commit(&gitdir, &head_ref)?;
-                let new_branch = heads_dir.join(branch_name);
-                if new_branch.exists() {
-                    return Err(GitError::invalid_command(format!("branch '{}' already exist", branch_name)));
-                }
-                fs::write(&new_branch, format!("{}\n", commit_hash))
-                    .map_err(|_| GitError::failed_to_write_file(&new_branch.to_string_lossy()))?;
-                //println!("Branch '{}' created at {}", branch_name, commit_hash);
-            } else {
-                let current_ref = read_head_ref(&gitdir)?;
-                for entry in fs::read_dir(&heads_dir)? {
-                    let entry = entry?;
-                    let name = entry.file_name().to_string_lossy().to_string();
-                    if format!("refs/heads/{}", name) == current_ref {
-                        //println!("* {}", name);
-                    } else {
-                        //println!("  {}", name);
-                    }
->>>>>>> fef6cb0c
+                    //println!("  {}", name);
                 }
             }
         }
+
         Ok(0)
     }
 }