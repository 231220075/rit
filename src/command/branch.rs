--- conflicted
+++ resolved
@@ -58,28 +58,6 @@
                 .map_err(|_| GitError::failed_to_write_file(&new_branch.to_string_lossy()))?;
             println!("Branch '{}' created at {}", branch_name, commit_hash);
         } else {
-<<<<<<< HEAD
-            if let Some(ref branch_name) = self.branch_name {
-                let head_ref = read_head_ref(&gitdir)?;
-                let commit_hash = read_ref_commit(&gitdir, &head_ref)?;
-                let new_branch = heads_dir.join(branch_name);
-                if new_branch.exists() {
-                    return Err(GitError::invalid_command(format!("branch '{}' already exist", branch_name)));
-                }
-                fs::write(&new_branch, format!("{}\n", commit_hash))
-                    .map_err(|_| GitError::failed_to_write_file(&new_branch.to_string_lossy()))?;
-                //println!("Branch '{}' created at {}", branch_name, commit_hash);
-            } else {
-                let current_ref = read_head_ref(&gitdir)?;
-                for entry in fs::read_dir(&heads_dir)? {
-                    let entry = entry?;
-                    let name = entry.file_name().to_string_lossy().to_string();
-                    if format!("refs/heads/{}", name) == current_ref {
-                        //println!("* {}", name);
-                    } else {
-                        //println!("  {}", name);
-                    }
-=======
             let current_ref = read_head_ref(&gitdir)?;
             for entry in fs::read_dir(&heads_dir)? {
                 let entry = entry?;
@@ -88,7 +66,6 @@
                     println!("* {}", name);
                 } else {
                     println!("  {}", name);
->>>>>>> 4912af37
                 }
             }
         }
