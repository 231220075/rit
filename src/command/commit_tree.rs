use std::env;
use std::path::PathBuf;
use std::time::{SystemTime, UNIX_EPOCH};
use clap::{Parser, Subcommand};
use crate::utils::{
    zlib::compress_object,
    hash::hash_object,
    objtype::Commit,
    fs::write_object,
};
use crate::{
    GitError,
    Result,
};
use super::SubCommand;

#[derive(Parser, Debug)]
#[command(name = "commit-tree", about = "Create a commit object from a tree object")]
pub struct CommitTree {
    #[arg(required = true, help = "The tree object hash")]
    tree_hash: String,

    #[arg(short = 'm', required = true, help = "The commit message")]
    message: String,

    #[arg(short = 'p', help = "The parent commit hash")]
    pcommit: Option<String>,
}

impl CommitTree {
    pub fn from_args(args: impl Iterator<Item = String>) -> Result<Box<dyn SubCommand>> {
        Ok(Box::new(CommitTree::try_parse_from(args)?))
    }

    pub fn get_author_info() -> (String, String) {
        let author_name = env::var("GIT_AUTHOR_NAME").unwrap_or_else(|_| "Default Name".to_string());
        let author_email = env::var("GIT_AUTHOR_EMAIL").unwrap_or_else(|_| "default_email@example.com".to_string());
        (author_name, author_email)
    }

    pub fn build_commit_content(&self) -> String {
        let (author_name, author_email) = Self::get_author_info();

        let mut content = format!("tree {}\n", self.tree_hash);

        if let Some(parent) = &self.pcommit {
            content.push_str(&format!("parent {}\n", parent));
        }

        let timestamp = SystemTime::now()
            .duration_since(UNIX_EPOCH)
            .unwrap()
            .as_secs();
        let timezone = "+0000"; 

        content.push_str(&format!(
            "author {} <{}> {} {}\n",
            author_name, author_email, timestamp, timezone
        ));
        content.push_str(&format!(
            "committer {} <{}> {} {}\n\n",
            author_name, author_email, timestamp, timezone
        ));

        content.push_str(&self.message);

        content
    }

}

impl SubCommand for CommitTree {
    fn run(&self, gitdir: Result<PathBuf>) -> Result<i32> {
        let commit_content = self.build_commit_content();

        let commit_hash = write_object::<Commit>(gitdir?, commit_content.into_bytes())?;

        println!("{}", commit_hash);

        Ok(0)
    }
}






#[cfg(test)]
mod tests {
    use super::*;
    use tempfile::tempdir;
    use std::fs;

    fn setup_test_git_dir() -> tempfile::TempDir {
        let temp_dir = tempdir().unwrap();
        let git_dir = temp_dir.path().join(".git");
        fs::create_dir_all(git_dir.join("objects")).unwrap();
        temp_dir
    }

    #[test]
    fn test_build_commit_content() {
        let commit_tree = CommitTree {
            tree_hash: "d8329fc1cc938780ffdd9f94e0d364e0ea74f579".to_string(),
            message: "Initial commit".to_string(),
            pcommit: Some("8ea8033adc42a4148773457c1ad871d9e2f21d2e".to_string()),
        };

        let content = commit_tree.build_commit_content();

        assert!(content.contains("tree d8329fc1cc938780ffdd9f94e0d364e0ea74f579"));
        assert!(content.contains("parent 8ea8033adc42a4148773457c1ad871d9e2f21d2e"));
        assert!(content.contains("author Default Name <default_email@example.com>"));
        assert!(content.contains("committer Default Name <default_email@example.com>"));
        assert!(content.contains("Initial commit"));
    }

    #[test]
<<<<<<< HEAD
    fn test_write_commit_object() {
        use crate::utils::{
            fs::write_object,
            objtype::Commit,
        };
        let temp_dir = setup_test_git_dir();
        println!("{:?}", temp_dir);
        let git_dir = temp_dir.path().join(".git");
=======
fn test_write_commit_object() {
    use crate::utils::{
        fs::write_object,
        objtype::Commit,
    };
    let temp_dir = setup_test_git_dir();
    println!("{:?}", temp_dir);
    let git_dir = temp_dir.path().join(".git");

    // 设置当前工作目录
    std::env::set_current_dir(&temp_dir).unwrap();
>>>>>>> 58441c97

        let commit_tree = CommitTree {
            tree_hash: "d8329fc1cc938780ffdd9f94e0d364e0ea74f579".to_string(),
            message: "Initial commit".to_string(),
            pcommit: None,
        };

<<<<<<< HEAD
        let content = commit_tree.build_commit_content();
        let commit_hash = write_object::<Commit>(git_dir.clone(), content.into_bytes()).unwrap();
        let mut input = String::new();
=======
    let content = commit_tree.build_commit_content();
    let commit_hash = write_object::<Commit>(git_dir.join("objects"), content.into_bytes()).unwrap();
    let mut input = String::new();

    println!("请输入一些内容：");
>>>>>>> 58441c97

        let object_path = git_dir
            .join("objects")
            .join(&commit_hash[0..2])
            .join(&commit_hash[2..]);

        println!("Object path: {:?}", object_path); // 调试输出

        assert!(object_path.exists());

        let compressed_data = fs::read(object_path).unwrap();
        assert!(!compressed_data.is_empty());
    }
}<|MERGE_RESOLUTION|>--- conflicted
+++ resolved
@@ -89,15 +89,12 @@
 #[cfg(test)]
 mod tests {
     use super::*;
-    use tempfile::tempdir;
     use std::fs;
-
-    fn setup_test_git_dir() -> tempfile::TempDir {
-        let temp_dir = tempdir().unwrap();
-        let git_dir = temp_dir.path().join(".git");
-        fs::create_dir_all(git_dir.join("objects")).unwrap();
-        temp_dir
-    }
+    use crate::utils::test::{
+        shell_spawn,
+        setup_test_git_dir,
+        mktemp_in,
+    };
 
     #[test]
     fn test_build_commit_content() {
@@ -117,7 +114,6 @@
     }
 
     #[test]
-<<<<<<< HEAD
     fn test_write_commit_object() {
         use crate::utils::{
             fs::write_object,
@@ -126,19 +122,9 @@
         let temp_dir = setup_test_git_dir();
         println!("{:?}", temp_dir);
         let git_dir = temp_dir.path().join(".git");
-=======
-fn test_write_commit_object() {
-    use crate::utils::{
-        fs::write_object,
-        objtype::Commit,
-    };
-    let temp_dir = setup_test_git_dir();
-    println!("{:?}", temp_dir);
-    let git_dir = temp_dir.path().join(".git");
 
-    // 设置当前工作目录
-    std::env::set_current_dir(&temp_dir).unwrap();
->>>>>>> 58441c97
+        // 设置当前工作目录
+        std::env::set_current_dir(&temp_dir).unwrap();
 
         let commit_tree = CommitTree {
             tree_hash: "d8329fc1cc938780ffdd9f94e0d364e0ea74f579".to_string(),
@@ -146,17 +132,8 @@
             pcommit: None,
         };
 
-<<<<<<< HEAD
         let content = commit_tree.build_commit_content();
         let commit_hash = write_object::<Commit>(git_dir.clone(), content.into_bytes()).unwrap();
-        let mut input = String::new();
-=======
-    let content = commit_tree.build_commit_content();
-    let commit_hash = write_object::<Commit>(git_dir.join("objects"), content.into_bytes()).unwrap();
-    let mut input = String::new();
-
-    println!("请输入一些内容：");
->>>>>>> 58441c97
 
         let object_path = git_dir
             .join("objects")
@@ -170,4 +147,32 @@
         let compressed_data = fs::read(object_path).unwrap();
         assert!(!compressed_data.is_empty());
     }
+
+    #[test]
+    fn test_with_git() {
+        use super::super::CatFile;
+        let temp_dir = setup_test_git_dir();
+        let temp_dir = temp_dir.path().to_str().unwrap();
+        let gitdir = PathBuf::from(temp_dir).join(".git");
+
+        let _ = mktemp_in(temp_dir);
+        let _ = mktemp_in(temp_dir);
+        let _ = shell_spawn(&["git", "-C", temp_dir, "add", ":/"]).unwrap();
+        let tree_hash = shell_spawn(&["git", "-C", temp_dir, "write-tree"]).unwrap();
+
+        let commit_tree = CommitTree::try_parse_from(&["commit-tree", &tree_hash, "-m", "test_with_git"]).unwrap();
+        let content = commit_tree.build_commit_content();
+        let commit_hash = write_object::<Commit>(gitdir.clone(), content.into_bytes()).unwrap();
+
+        println!("{}", shell_spawn(&["ls", "-Rlah", gitdir.to_str().unwrap()]).unwrap());
+
+
+        let _ = std::env::set_current_dir(temp_dir);
+        let cat_file = CatFile::try_parse_from(&["cat-file", "-p", &commit_hash]).unwrap();
+        let _ = cat_file.cat().unwrap();
+
+        let out = shell_spawn(&["git", "-C", temp_dir, "cat-file", "-p", &commit_hash]).unwrap();
+        println!("{}", out);
+        assert!(0 == 1);
+    }
 }