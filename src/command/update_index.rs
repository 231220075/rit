use std::path::{PathBuf,Path};
use clap::{Parser, Subcommand};
use crate::{
    GitError,
    Result,
};
use crate::utils::{
    fs::{
        read_file_as_bytes,
        get_git_dir,
        write_object,
        calc_relative_path,
    },
    hash::hash_object,
    index::{Index, IndexEntry},
    blob::Blob,
};
use super::SubCommand;
use tempfile::TempDir;

#[derive(Parser, Debug)]
#[command(name = "update-index", about = "update the index file")]
pub struct UpdateIndex {
    #[arg(long, help = "Add file contents to the index")]
    add: bool,

    #[arg(long, help = "Remove file from the index")]
    rm: bool,

    #[arg(long, num_args = 3, help = "Sepcify file mode, hash and name")]
    cacheinfo: Option<Vec<String>>,

    #[arg(help = "Path to the file")]
    names: Vec<String>,

    //#[arg(skip)]
    //gitdir: PathBuf,
}

impl UpdateIndex {
    pub fn from_args(args: impl Iterator<Item = String>)
-> Result<Box<dyn SubCommand>>{
        let update_index = UpdateIndex::try_parse_from(args)?;
        //update_index.gitdir = gitdir;
        Ok(Box::new(update_index))
    }
}


impl SubCommand for UpdateIndex {
    fn run(&self, gitdir: Result<PathBuf>) -> Result<i32> {
        let gitdir = gitdir?;
        let index_path = gitdir.join("index");
        //index_path.push("index");
        let mut index = Index::new();

        if index_path.exists() {
            index = index.read_from_file(&index_path)?;
        }
        if let Some(cacheinfo) = &self.cacheinfo {
            if cacheinfo.len() != 3 {
                return Err(Box::new(GitError::InvalidCommand("cacheinfo".to_string())));
            }
            let mode = u32::from_str_radix(&cacheinfo[0], 8).map_err(|_| {
                GitError::InvalidCommand("Invalid file mode".to_string())
            })?;
            let hash = cacheinfo[1].clone();
            let name = cacheinfo[2].clone();

            let entry = IndexEntry::new(mode, hash, name);
            index.add_entry(entry);
        }
        else if self.add {
            if self.names.is_empty() {
                return Err(Box::new(GitError::InvalidCommand(
                    "File name is required when using --add".to_string(),
                )));
            }
            for name in &self.names {
<<<<<<< HEAD
                
                // let path = PathBuf::from(name);
                // let gitdir_parent = gitdir.parent().ok_or_else(|| GitError::FileNotFound("88".to_string()))?;
                // let rel_path = crate::utils::fs::calc_relative_path(gitdir_parent, &path)?;

                let abs_path = PathBuf::from(name).canonicalize()
                    .map_err(|_| GitError::FileNotFound("85".to_string()))?;
                let gitdir_parent = gitdir.parent()
                    .ok_or_else(|| GitError::FileNotFound("88".to_string()))?
                    .canonicalize()
                    .map_err(|_| GitError::FileNotFound("repo root".to_string()))?;
                let rel_path = crate::utils::fs::calc_relative_path(&gitdir_parent, &abs_path)?;

                let bytes = read_file_as_bytes(&abs_path)?;
                //let hash = hash_object::<Blob>(bytes)?;
                let hash = write_object::<Blob>(gitdir.clone(), bytes)?;
                let mode = 0o100644;
                let entry = IndexEntry::new(mode, hash, rel_path.to_str().ok_or(GitError::InvaildPathEncoding(name.clone())
=======
                let project_dir = gitdir.parent().unwrap();
                let file_path = project_dir.join(name);

                let bytes = read_file_as_bytes(&project_dir.to_path_buf().join(file_path))?;

                let hash = write_object::<Blob>(gitdir.clone(), bytes)?;
                let mode = 0o100644;
                let path = calc_relative_path(project_dir, name)?;
                let entry = IndexEntry::new(mode, hash, path.to_str().ok_or(GitError::InvaildPathEncoding(name.clone())
>>>>>>> 82992121
                )?.to_string());
                index.add_entry(entry);
            } 
        }
        else if self.rm {
            if self.names.is_empty() {
                return Err(Box::new(GitError::InvalidCommand(
                    "File name is required when using --rm".to_string(),
                )));
            }
            for name in &self.names {
                if !index.remove_entry(name) {
                    return Err(Box::new(GitError::FileNotFound(name.clone())));
                }
            }
        } else {
            return Err(Box::new(GitError::InvalidCommand(
                "Invalid command: either --add, --rm, or --cacheinfo must be specified".to_string(),
            )));
        }

        index.write_to_file(&index_path)?;
        Ok(0)
    }
}


#[cfg(test)]
mod tests {
    use super::*;
    use tempfile::tempdir;
    use std::fs;
    use crate::utils::test::{
        shell_spawn,
        setup_test_git_dir,
        mktemp_in,
    };


    #[test]
    fn test_update_index_with_cacheinfo() {
        let temp_dir = setup_test_git_dir();
        let index_path = temp_dir.path().join(".git").join("index");

        // 设置当前工作目录
        std::env::set_current_dir(&temp_dir).unwrap();

        // 模拟命令行参数
        let args = vec![
            "update-index".to_string(),
            "--cacheinfo".to_string(),
            "100644".to_string(),
            "d8329fc1cc938780ffdd9f94e0d364e0ea74f579".to_string(),
            "test.txt".to_string(),
        ];

        let update_index = UpdateIndex::try_parse_from(args).unwrap();
        let result = update_index.run(get_git_dir());

        // 验证运行结果
        assert!(result.is_ok());

        // 验证索引文件是否写入
        println!("Index path: {:?}", index_path); // 调试输出
        println!("courrent dir: {:?}", std::env::current_dir()); // 调试输出
        println!("Index path exists: {:?}", index_path.exists()); // 调试输出
        assert!(index_path.exists());
        let index_content = fs::read(&index_path).unwrap();
        assert!(!index_content.is_empty());
    }

    // #[test]
    // fn test_update_index_with_add() {
    //     let temp_dir = setup_test_git_dir();
    //     let index_path = temp_dir.path().join(".git").join("index");
    //     let test_file_path = temp_dir.path().join("test.txt");

    //     // 创建测试文件
    //     fs::write(&test_file_path, b"Hello, world!").unwrap();

    //     // 设置当前工作目录
    //     std::env::set_current_dir(&temp_dir).unwrap();

    //     // 模拟命令行参数
    //     let args = vec![
    //         "update-index".to_string(),
    //         "--add".to_string(),
    //         "test.txt".to_string(),
    //     ];

    //     let update_index = UpdateIndex::try_parse_from(args).unwrap();
    //     println!("{:?}", temp_dir.path().join(".git"));

    //     let result = update_index.run(Ok(temp_dir.path().join(".git")));
    //     println!("result = {:?}", result);
    //     println!("update-index .name = {:?}", update_index.name);
    //     println!("test_file_path = {:?}", test_file_path);
    //     println!("current_path = {:?}", std::env::current_dir());
    //     // 验证运行结果
    //     assert!(result.is_ok());

    //     // 验证索引文件是否写入
    //     assert!(index_path.exists());
    //     let index_content = fs::read(&index_path).unwrap();
    //     assert!(!index_content.is_empty());
    // }

    // #[test]
    // fn test_update_index_missing_file() {
    //     let temp_dir = setup_test_git_dir();

    //     // 设置当前工作目录
    //     std::env::set_current_dir(&temp_dir).unwrap();

    //     // 模拟命令行参数
    //     let args = vec![
    //         "update-index".to_string(),
    //         "--add".to_string(),
    //         "nonexistent.txt".to_string(),
    //     ];

    //     let update_index = UpdateIndex::try_parse_from(args).unwrap();
    //     let result = update_index.run(get_git_dir());

<<<<<<< HEAD
    //     // 验证运行结果
    //     assert!(result.is_err());
    //     if let Err(err) = result {
    //         assert_eq!(
    //             err.to_string(),
    //             "File not found: nonexistent.txt"
    //         );
    //     }
    // }
=======
        // 验证运行结果
        assert!(result.is_err());
        if let Err(err) = result {
            assert_eq!(
                err.to_string(),
                "No such file or directory (os error 2)"
            );
        }
    }
>>>>>>> 82992121

    #[test]
    fn test_with_simple_add() {
        let temp = setup_test_git_dir();
        let temp_dir = temp.path().to_str().unwrap();
        let gitdir = temp.path().join(".git");

        let file1 = mktemp_in(temp_dir).unwrap();
        let file2 = mktemp_in(temp_dir).unwrap();

        let _ = shell_spawn(&["cargo", "run", "--", "-C", temp_dir, "update-index", "--add", file1.to_str().unwrap()]);
        let out = shell_spawn(&["git", "-C", gitdir.to_str().unwrap(), "ls-files", "--stage"]).unwrap();
        println!("out = {:?}, f1 = {:?}", out, file1);

        let file1_name = std::path::Path::new(file1.to_str().unwrap()).file_name().unwrap().to_str().unwrap();
        assert!(out.contains(file1_name));

        let _ = shell_spawn(&["cargo", "run", "--", "-C", temp_dir, "update-index", "--add", file2.to_str().unwrap()]);
        let out = shell_spawn(&["git", "-C", gitdir.to_str().unwrap(), "ls-files", "--stage"]).unwrap();
        println!("{:?}", out);
        let file2_name = std::path::Path::new(file2.to_str().unwrap()).file_name().unwrap().to_str().unwrap();
        assert!(out.contains(file2_name));
    }

    #[test]
    fn test_with_tree_add() {
        let temp = setup_test_git_dir();
        let temp_dir = temp.path().to_str().unwrap();
        let gitdir = temp.path().join(".git");
        let gitdir = gitdir.to_str().unwrap();

        let file1 = mktemp_in(temp_dir).unwrap();

        let file2 = mktemp_in(temp_dir).unwrap();

        //let _ = shell_spawn(&["cargo", "run", "--", "-C", temp_dir, "update-index", "--add", file1.to_str().unwrap()]).unwrap();
        //let _ = shell_spawn(&["cargo", "run", "--", "-C", temp_dir, "update-index", "--add", file2.to_str().unwrap()]).unwrap();
        let _ = shell_spawn(&["git", "-C", temp_dir, "update-index", "--add", file1.to_str().unwrap()]).unwrap();
        let _ = shell_spawn(&["git", "-C", temp_dir, "update-index", "--add", file2.to_str().unwrap()]).unwrap();
        let file3 = mktemp_in(temp.path().join("dir")).unwrap();
        //let _ = shell_spawn(&["cargo", "run", "--", "-C", temp_dir, "update-index", "--add", file3.to_str().unwrap()]).unwrap();
        let _ = shell_spawn(&["git", "-C", temp_dir, "update-index", "--add", file3.to_str().unwrap()]).unwrap();
        let tree_commit = shell_spawn(&["git", "-C", temp_dir, "write-tree"]).unwrap();
        let tree_commit = tree_commit.trim();
        println!("tree_commit: {}", tree_commit);
        println!("gitdir: {}", gitdir);
        println!("temp_dir: {}", temp_dir);
        let index_dump = shell_spawn(&["git", "-C", temp_dir, "cat-file", "-p", tree_commit]).unwrap();
        println!(".git/index hexdump:\n{}", index_dump);
        let _ = shell_spawn(&["git", "-C", temp_dir, "read-tree", "--prefix=apk", &tree_commit]).unwrap();

        let out = shell_spawn(&["git", "-C", gitdir, "ls-files", "--stage"]).unwrap();
        assert!(out.contains(file1.strip_prefix(temp.path()).unwrap().to_str().unwrap()));
        assert!(out.contains(file2.strip_prefix(temp.path()).unwrap().to_str().unwrap()));
        assert!(out.contains(file3.strip_prefix(temp.path()).unwrap().to_str().unwrap()));
    }

    #[test]
    fn test_with_two_add() {
        let temp = setup_test_git_dir();
        let temp_dir = temp.path().to_str().unwrap();

        let file1 = mktemp_in(temp_dir).unwrap();
        let file1_path = file1.to_str().unwrap();
        let file2 = mktemp_in(temp_dir).unwrap();
        let file2_path = file2.to_str().unwrap();
        let _ = shell_spawn(&["cargo", "run", "--", "-C", temp_dir, "update-index", "--add", file1_path, file2_path]).unwrap();

        let out = shell_spawn(&["git", "-C", temp_dir, "ls-files", "--stage"]).unwrap();
        println!("out = {:?}", out);

        //assert!(out.contains(file1_path.strip_prefix(temp_dir).unwrap()) && out.contains(file2_path.strip_prefix(temp_dir).unwrap()));
        let file1_name = std::path::Path::new(file1_path).file_name().unwrap().to_str().unwrap();
        let file2_name = std::path::Path::new(file2_path).file_name().unwrap().to_str().unwrap();
        println!("file1_name = {:?}, file2_name = {:?}", file1_name, file2_name);
        assert!(out.contains(file1_name) && out.contains(file2_name));
        assert_eq!(out.lines().count(), 2);
    }

    #[test]
    fn test_with_multi_add() {
        let temp = setup_test_git_dir();
        let temp_dir = temp.path().to_str().unwrap();

        let files = (1..100).map(|_| mktemp_in(temp_dir).unwrap())
            .map(|path| path.to_str().unwrap().to_string())
            .collect::<Vec<String>>();

        let mut cmd: Vec<&str> = vec!["cargo", "run", "--", "-C", temp_dir, "update-index", "--add"];
        cmd.extend(files.iter().map(|x|x.as_str()));

        let _ = shell_spawn(&cmd).unwrap();

        let out = shell_spawn(&["git", "-C", temp_dir, "ls-files", "--stage"]).unwrap();
        assert_eq!(out.lines().count(), 99);
    }

    #[test]
    fn test_empty() {
        let temp = setup_test_git_dir();
        let temp_path = temp.path();
        let temp_path_str = temp_path.to_str().unwrap();

        let out = shell_spawn(&["cargo", "run", "--", "-C", temp_path_str, "update-index", "--add", temp_path_str]).unwrap_err();
        assert!(out.contains("Is a directory"));
    }


    // #[test]
    // fn test_inner_relative() {
    //     let temp: TempDir = setup_test_git_dir();
    //     let gitdir: PathBuf = temp.path().join(".git");
    //     let gitdir: &str = gitdir.to_str().unwrap();

    //     let file1: PathBuf = mktemp_in(temp.path().join("inner")).unwrap();
    //     let file2: PathBuf = mktemp_in(temp.path().join("inner")).unwrap();
    //     let file1: &str = file1.file_name().unwrap().to_str().unwrap();
    //     let file2: &str = file2.file_name().unwrap().to_str().unwrap();

    //     // enter inner directory
    //     std::env::set_current_dir(temp.path().join("inner")).unwrap();
    //     let git: PathBuf = PathBuf::from(env!("CARGO_MANIFEST_DIR"))
    //         .join("target").join("debug").join("git");
    //     let _ = shell_spawn(&[git.to_str().unwrap(), "update-index", "--add", file1]).unwrap();
    //     let _ = shell_spawn(&[git.to_str().unwrap(), "update-index", "--add", file2]).unwrap();

    //     let out: String = shell_spawn(&["git", "-C", gitdir, "ls-files", "--stage"]).unwrap();

    //     println!("{}", out);
    //     assert!(out.contains(PathBuf::from("inner").join(file1).to_str().unwrap()));
    //     assert!(out.contains(PathBuf::from("inner").join(file2).to_str().unwrap()));
    //     //drop(out); drop(git); drop(file2); drop(file1); drop(gitdir); drop(temp);
    // }
}<|MERGE_RESOLUTION|>--- conflicted
+++ resolved
@@ -77,26 +77,6 @@
                 )));
             }
             for name in &self.names {
-<<<<<<< HEAD
-                
-                // let path = PathBuf::from(name);
-                // let gitdir_parent = gitdir.parent().ok_or_else(|| GitError::FileNotFound("88".to_string()))?;
-                // let rel_path = crate::utils::fs::calc_relative_path(gitdir_parent, &path)?;
-
-                let abs_path = PathBuf::from(name).canonicalize()
-                    .map_err(|_| GitError::FileNotFound("85".to_string()))?;
-                let gitdir_parent = gitdir.parent()
-                    .ok_or_else(|| GitError::FileNotFound("88".to_string()))?
-                    .canonicalize()
-                    .map_err(|_| GitError::FileNotFound("repo root".to_string()))?;
-                let rel_path = crate::utils::fs::calc_relative_path(&gitdir_parent, &abs_path)?;
-
-                let bytes = read_file_as_bytes(&abs_path)?;
-                //let hash = hash_object::<Blob>(bytes)?;
-                let hash = write_object::<Blob>(gitdir.clone(), bytes)?;
-                let mode = 0o100644;
-                let entry = IndexEntry::new(mode, hash, rel_path.to_str().ok_or(GitError::InvaildPathEncoding(name.clone())
-=======
                 let project_dir = gitdir.parent().unwrap();
                 let file_path = project_dir.join(name);
 
@@ -106,7 +86,6 @@
                 let mode = 0o100644;
                 let path = calc_relative_path(project_dir, name)?;
                 let entry = IndexEntry::new(mode, hash, path.to_str().ok_or(GitError::InvaildPathEncoding(name.clone())
->>>>>>> 82992121
                 )?.to_string());
                 index.add_entry(entry);
             } 
@@ -231,17 +210,6 @@
     //     let update_index = UpdateIndex::try_parse_from(args).unwrap();
     //     let result = update_index.run(get_git_dir());
 
-<<<<<<< HEAD
-    //     // 验证运行结果
-    //     assert!(result.is_err());
-    //     if let Err(err) = result {
-    //         assert_eq!(
-    //             err.to_string(),
-    //             "File not found: nonexistent.txt"
-    //         );
-    //     }
-    // }
-=======
         // 验证运行结果
         assert!(result.is_err());
         if let Err(err) = result {
@@ -251,7 +219,6 @@
             );
         }
     }
->>>>>>> 82992121
 
     #[test]
     fn test_with_simple_add() {
