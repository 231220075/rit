--- conflicted
+++ resolved
@@ -53,7 +53,7 @@
     fn run(&self, gitdir: Result<PathBuf>) -> Result<i32> {
         let bytes = read_file_as_bytes(&self.filepath)?;
         let path = self.hash(bytes.clone())?;
-        let mut gitdir = gitdir?;
+        let gitdir = gitdir?;
 
         if !self.write {
             println!("{}", path);
@@ -61,13 +61,6 @@
         }
         else {
 
-<<<<<<< HEAD
-=======
-            /*  dummy implementation!! should mkdir first  */
-            gitdir.push("objects");
-
-            /*  debug  */
->>>>>>> 58441c97
             println!("write to {}", gitdir.clone().display());
             write_object::<Blob>(gitdir, bytes)?;
             Ok(0)
