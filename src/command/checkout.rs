--- conflicted
+++ resolved
@@ -1,12 +1,7 @@
-<<<<<<< HEAD
-use std::path::PathBuf;
-
-=======
 use std::path::{
     PathBuf,
     Path,
 };
->>>>>>> 4912af37
 use clap::{Parser, Subcommand};
 use crate::{
     GitError,
