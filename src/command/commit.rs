--- conflicted
+++ resolved
@@ -10,6 +10,10 @@
         WriteTree, CommitTree, UpdateRef
     },
     utils:: {
+        commit,
+        tree::Tree,
+        index::Index,
+        fs::write_object,
         refs::{
             read_head_ref, read_ref_commit
         },
@@ -44,22 +48,24 @@
 impl SubCommand for Commit {
     fn run(&self, gitdir: Result<PathBuf>) -> Result<i32> {
         let gitdir = gitdir?;
+        let index_path = gitdir.join("index");
 
-        let tree_hash = WriteTree::lazy_fucker(gitdir.clone())?;
+        let index = Index::new();
+        let tree: Tree = index.read_from_file(&index_path)?.into();
+        let tree_hash = write_object::<Tree>(gitdir.clone(), tree.into())?;
 
         let head_ref = read_head_ref(&gitdir)?;
         let parent_commit = read_ref_commit(&gitdir, &head_ref).ok();
-        let commit_tree = CommitTree {
+
+        let commit = commit::Commit {
             tree_hash,
+            parent_hash: if parent_commit.is_none() {vec![]} else { vec![parent_commit.unwrap()] },
+            author: "Default Author <139881912@163.com> 1748165415 +0800".into(),
+            committer: "commiter Author <139881912@163.com> 1748165415 +0800".into(),
             message: self.message.clone().unwrap(),
-<<<<<<< HEAD
-            pcommit: parent_commit,
-=======
-            pcommit: parent_commit
->>>>>>> fef6cb0c
         };
 
-        let commit_hash = commit_tree.asshole(gitdir.clone())?;
+        let commit_hash = write_object::<commit::Commit>(gitdir.clone(), commit.into())?;
 
         let update_ref = UpdateRef {
             ref_path: head_ref,
