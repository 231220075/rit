use std::path::PathBuf;
use clap::{Parser, Subcommand, Command};
use std::io::{self, Write, Cursor};
use std::process::Command as ProcessCommand;

use crate::{
    GitError,
    Result,
    command::{
        WriteTree, CommitTree, UpdateRef
    },
    utils:: {
<<<<<<< HEAD
=======
        commit,
        tree::Tree,
        index::Index,
        fs::write_object,
>>>>>>> 2aea10a8
        refs::{
            read_head_ref, read_ref_commit
        },
        hash::hash_object,
    },
};
use super::SubCommand;

#[derive(Parser, Debug)]
#[command(name = "commit", about = "记录对存储库的更改")]
pub struct Commit {
    #[arg(short, long, value_name="MESSAGE", help = "commit message")]
    pub message: Option<String>,

    #[arg(short, long, help = "commit all changed files")]
    pub all: bool
}

impl Commit {
    pub fn from_args(args: impl Iterator<Item = String>) -> Result<Box<dyn SubCommand>> {
        let cli = Commit::try_parse_from(args)?;
        cli.message
            .ok_or_else(||GitError::invalid_command("todo, 在这里调用$EDITOR".to_string()))
            .map(|message| Box::new(Commit {
                message: Some(message),
                all: cli.all,
            }) as Box<dyn SubCommand>)
    }

}

impl SubCommand for Commit {
    fn run(&self, gitdir: Result<PathBuf>) -> Result<i32> {
        let gitdir = gitdir?;
        let index_path = gitdir.join("index");

        let index = Index::new();
        let tree: Tree = index.read_from_file(&index_path)?.into();
        let tree_hash = write_object::<Tree>(gitdir.clone(), tree.into())?;

        let head_ref = read_head_ref(&gitdir)?;
        let parent_commit = read_ref_commit(&gitdir, &head_ref).ok();

        let commit = commit::Commit {
            tree_hash,
            parent_hash: if parent_commit.is_none() {vec![]} else { vec![parent_commit.unwrap()] },
            author: "Default Author <139881912@163.com> 1748165415 +0800".into(),
            committer: "commiter Author <139881912@163.com> 1748165415 +0800".into(),
            message: self.message.clone().unwrap(),
<<<<<<< HEAD
            pcommit: parent_commit,
=======
>>>>>>> 2aea10a8
        };

        let commit_hash = write_object::<commit::Commit>(gitdir.clone(), commit.into())?;

        let update_ref = UpdateRef {
            ref_path: head_ref,
            commit_hash: commit_hash.clone()
        };
        update_ref.run(Ok(gitdir))?;

        println!("{}", commit_hash);
        Ok(0)
    }
}

#[cfg(test)]
mod test {
    use super::*;
    use crate::utils::test::{
        shell_spawn,
        setup_test_git_dir,
        mktemp_in,
        touch_file_in,
        cmd_seq,
        tempdir,
        cp_dir,
        run_both,
        ArgsList,
    };

    #[test]
    fn test_simple() {
        let temp1 = setup_test_git_dir();
        let temp_path1 = temp1.path();
        let temp_path_str1 = temp_path1.to_str().unwrap();

        let temp2 = tempdir().unwrap();
        let temp_path2 = temp2.path();
        let temp_path_str2 = temp_path2.to_str().unwrap();

        let file1 = mktemp_in(&temp1).unwrap();
        let file1_str = file1.file_name().unwrap();
        let file1_str = file1_str.to_str().unwrap();

        let file2 = mktemp_in(&temp1).unwrap();
        let file2_str = file2.file_name().unwrap().to_str();
        let file2_str = file2_str.unwrap();

        let _ = cp_dir(temp_path1, temp_path2).unwrap();

        let cmds: ArgsList = &[
            (&["add", file1_str, file2_str], true),
            (&["commit", "-m", "commit message"], true),
        ];
        let git = &["git", "-C", temp_path_str1];
        let cargo = &["cargo", "run", "--quiet", "--", "-C", temp_path_str2];
        let _ = run_both(cmds, git, cargo).unwrap();

        println!("{}", shell_spawn(&["ls", "-lahR", temp_path_str2]).unwrap());
        println!("{}", shell_spawn(&["cat", PathBuf::from(temp_path_str2).join(".git").join("HEAD").to_str().unwrap()]).unwrap());

        let origin = shell_spawn(&["git", "-C", temp_path_str1, "symbolic-ref", "HEAD"]).unwrap();
        let real = shell_spawn(&["git", "-C", temp_path_str2, "symbolic-ref", "HEAD"]).unwrap();
        assert_eq!(origin, real);
    }
}<|MERGE_RESOLUTION|>--- conflicted
+++ resolved
@@ -10,13 +10,10 @@
         WriteTree, CommitTree, UpdateRef
     },
     utils:: {
-<<<<<<< HEAD
-=======
         commit,
         tree::Tree,
         index::Index,
         fs::write_object,
->>>>>>> 2aea10a8
         refs::{
             read_head_ref, read_ref_commit
         },
@@ -66,10 +63,6 @@
             author: "Default Author <139881912@163.com> 1748165415 +0800".into(),
             committer: "commiter Author <139881912@163.com> 1748165415 +0800".into(),
             message: self.message.clone().unwrap(),
-<<<<<<< HEAD
-            pcommit: parent_commit,
-=======
->>>>>>> 2aea10a8
         };
 
         let commit_hash = write_object::<commit::Commit>(gitdir.clone(), commit.into())?;
