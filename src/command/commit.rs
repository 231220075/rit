--- conflicted
+++ resolved
@@ -37,46 +37,6 @@
 impl SubCommand for Commit {
     fn run(&self, gitdir: Result<PathBuf>) -> Result<i32> {
         let gitdir = gitdir?;
-<<<<<<< HEAD
-        let tree_hash = {
-            let output = ProcessCommand::new("sh")
-                .arg("-c")
-                .arg(format!("echo $(./rust-git write-tree)"))
-                .output()
-                .expect("Failed to execute WriteTree");
-            String::from_utf8(output.stdout).unwrap().trim().to_string()
-        };
-        let head_ref = read_head_ref(&gitdir)?;
-        let parent_commit = read_ref_commit(&gitdir, &head_ref).ok();
-        let commit_tree_args = {
-            let mut args = vec![];
-            if let Some(msg) = &self.message {
-                args.push("-m".to_string());
-                if msg.contains(' ') {
-                    args.push(format!("\"{}\"", msg));
-                } else {
-                    args.push(msg.clone());
-                }    
-            }
-            if let Some(parent) = parent_commit {
-                if !parent.trim().is_empty() { // 判断 parent 是否为空白
-                    args.push("-p".to_string());
-                    args.push(parent);
-                }
-            }
-            args.push(tree_hash.to_string()); // 将 TREE_HASH 放在最后
-            args
-        };
-        let commit_hash = {
-            let output = ProcessCommand::new("sh")
-                .arg("-c")
-                .arg(format!("echo $(./rust-git commit-tree {})", commit_tree_args.join(" ")))
-                .output()
-                .expect("Failed to execute CommitTree");
-
-            
-            String::from_utf8(output.stdout).unwrap().trim().to_string()
-=======
 
         let tree_hash = WriteTree::lazy_fucker(gitdir.clone())?;
 
@@ -87,7 +47,6 @@
             message: self.message.clone().unwrap(),
             pcommit: parent_commit
         };
->>>>>>> 9b502c20
 
         let commit_hash = commit_tree.asshole(gitdir.clone())?;
 
