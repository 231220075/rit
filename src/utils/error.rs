--- conflicted
+++ resolved
@@ -9,15 +9,12 @@
 pub enum GitError {
     InvalidCommand(String),
     InvalidHash(String),
-<<<<<<< HEAD
     InvalidBlob(String),
     InvalidFileMode(String),
     InvalidEntry(String),
     InvalidTree(String),
-=======
     InvalidObject(String),
     InvaildPathEncoding(String),
->>>>>>> 00d012ef
     FileNotFound(String),
     InvalidObj(String),
     NoSubCommand,
@@ -86,6 +83,13 @@
             Self::InvaildPathEncoding(format!("invlaid path encoding: {}", path))
         )
     }
+
+    pub fn invalid_object(path: &str) -> Box<dyn Error> {
+        Box::new(
+            Self::InvalidObject(format!("invlaid object format: {}", path))
+        )
+    }
+
 }
 
 impl fmt::Display for GitError {
@@ -96,16 +100,13 @@
             GitError::InvalidHash(hash) => write!(f, "Invalid hash: {}", hash),
             GitError::NoSubCommand => write!(f, "no sub command"),
             GitError::NotInGitRepo => write!(f, "not in a git repository"),
-<<<<<<< HEAD
             GitError::InvalidBlob(msg) => write!(f, "{}", msg),
             GitError::InvalidFileMode(mode) => write!(f, "Invalid FileMode {}", mode),
             GitError::InvalidEntry(msg) => write!(f, "Invalid Entry {}", msg),
             GitError::InvalidTree(msg) => write!(f, "Invalid Tree {}", msg),
             GitError::InvalidObj(msg) => write!(f, "Invalid Obj {}", msg),
-=======
             GitError::InvalidObject(msg) => write!(f, "{}", msg),
             GitError::InvaildPathEncoding(path) => write!(f, "invalid path encoding: {}", path),
->>>>>>> 00d012ef
         }
     }
 }
