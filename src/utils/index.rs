use std::path::{PathBuf,Path};
use std::fs::{File, OpenOptions};
use std::io::{Write, BufWriter, Read, BufReader, BufRead};
use byteorder::{ReadBytesExt, BigEndian};
use sha1::{Sha1, Digest};
use nom::{
    bytes::complete::{tag, take, take_until},
    number::complete::be_u32,
    IResult,
};
use std::iter::repeat_n;
use crate::{
    GitError,
    Result,
};

#[derive(Debug)]
pub struct IndexEntry {
    pub mode: u32,
    pub hash: String,
    pub name: String,
}

impl IndexEntry {

    pub fn new(mode: u32, hash: String, name: String) -> Self {
        match mode {
            0o100644 | 0o100755 | 0o120000 | 0o040000 => (),
            _ => panic!("Invalid file mode: {:o}", mode),
        }
        IndexEntry { mode, hash, name }
    }

}
#[derive(Debug)]
pub struct Index {
    pub entries: Vec<IndexEntry>,
}

impl Index {
    pub fn new() -> Self {
        Index { entries: Vec::new() }
    }

    pub fn add_entry(&mut self, entry: IndexEntry) {
        self.entries.push(entry);
    }

    pub fn write_to_file(&self, path: &Path) -> std::io::Result<()> {
        use sha1::{Sha1, Digest};
        use std::io::Seek;
        let file = OpenOptions::new()
            .write(true)
            .create(true)
            .truncate(true)
            .open(path)?;
        let mut writer = BufWriter::new(file);
        let mut buffer = Vec::new();

        // writer.write_all(b"DIRC")?;
        // writer.write_all(&2u32.to_be_bytes())?;
        // writer.write_all(&(self.entries.len() as u32).to_be_bytes())?;//header = signature + version + number of entries

        // for entry in &self.entries {
        //     writer.write_all(&entry.mode.to_be_bytes())?; 

        //     let hash_bytes = hex::decode(&entry.hash).map_err(|_| {
        //         std::io::Error::new(std::io::ErrorKind::InvalidData, "Invalid hash format")
        //     })?;
        //     writer.write_all(&hash_bytes)?; 

        //     writer.write_all(entry.name.as_bytes())?; 
        //     writer.write_all(&[0])?; 
        // }
        // Ok(())
        buffer.extend_from_slice(b"DIRC");
        buffer.extend_from_slice(&2u32.to_be_bytes());
        buffer.extend_from_slice(&(self.entries.len() as u32).to_be_bytes());

        for entry in &self.entries {
<<<<<<< HEAD
            println!("write {} to file {}", entry.name, path.display());
=======
>>>>>>> fef6cb0c
            buffer.extend_from_slice(&0u32.to_be_bytes()); // ctime
            buffer.extend_from_slice(&0u32.to_be_bytes()); // ctime_nsec
            buffer.extend_from_slice(&0u32.to_be_bytes()); // mtime
            buffer.extend_from_slice(&0u32.to_be_bytes()); // mtime_nsec
            buffer.extend_from_slice(&0u32.to_be_bytes()); // dev
            buffer.extend_from_slice(&0u32.to_be_bytes()); // ino
            buffer.extend_from_slice(&entry.mode.to_be_bytes());
            buffer.extend_from_slice(&0u32.to_be_bytes()); // uid
            buffer.extend_from_slice(&0u32.to_be_bytes()); // gid
            buffer.extend_from_slice(&0u32.to_be_bytes()); // file size

            let hash_bytes = hex::decode(&entry.hash).map_err(|_| {
                std::io::Error::new(std::io::ErrorKind::InvalidData, "Invalid hash format")
            })?;
            buffer.extend_from_slice(&hash_bytes);
            let name_bytes = entry.name.as_bytes();
            let name_len = name_bytes.len();
            let stage: u16 = 0;
            let flags: u16 = ((stage & 0x3) << 12) | ((name_len as u16) & 0x0FFF);
            buffer.extend_from_slice(&flags.to_be_bytes());
            buffer.extend_from_slice(entry.name.as_bytes());
            buffer.push(0);

        // 计算对齐
        let entry_len = 63 + entry.name.len(); // 62字节固定+name
        let pad = (8 - (entry_len % 8)) % 8;
        buffer.extend(std::iter::repeat_n(0, pad));
    }
    let mut hasher = Sha1::new();
    hasher.update(&buffer);
    let checksum = hasher.finalize();
    buffer.extend_from_slice(&checksum);

        writer.write_all(&buffer)?;
        writer.flush()?;
        Ok(())
    }

    // pub fn read_from_file(&self, path: &Path) -> std::io::Result<Self> {
    //     let file = File::open(path)?;
    //     let mut reader = BufReader::new(file);
    //     let mut index = Index::new();

    //     let mut signature = [0u8; 4];
    //     reader.read_exact(&mut signature)?;
    //     if &signature != b"DIRC" {
    //         return Err(std::io::Error::new(
    //             std::io::ErrorKind::InvalidData,
    //             "Invalid index file signature",
    //         ));
    //     }
    // let version = reader.read_u32::<BigEndian>()?;
    // if version != 2 {
    //     return Err(std::io::Error::new(
    //         std::io::ErrorKind::InvalidData,
    //         "Unsupported index file version",
    //     ));
    // }
    // let num_entries = reader.read_u32::<BigEndian>()?;

    // for _ in 0..num_entries {
    //     let mode = reader.read_u32::<BigEndian>()?;
    //     let mut hash = [0u8; 20];
    //     reader.read_exact(&mut hash)?;

    //     let mut name = Vec::new();
    //     reader.read_until(0, &mut name)?;
    //     if name.is_empty() || name.last() != Some(&0) {
    //         return Err(std::io::Error::new(
    //             std::io::ErrorKind::InvalidData,
    //             "Invalid name format in index file",
    //             ));
    //         }
    //         name.pop(); 

    //         let name_str = String::from_utf8(name).map_err(|_| {
    //             std::io::Error::new(std::io::ErrorKind::InvalidData, "Invalid UTF-8 in name")
    //         })?;

    //         index.add_entry(IndexEntry::new(
    //             mode,
    //             hex::encode(hash),
    //             name_str,
    //         ));
    //     }
    //     Ok(index)
    // }
    fn parse_index(input: &[u8]) -> IResult<&[u8], Index> {
        let (input, _) = tag("DIRC")(input)?;
        let (input, _version) = be_u32(input)?;
        let (input, entry_count) = be_u32(input)?;

        let mut entries = Vec::new();
        let mut input = input;
        for _ in 0..entry_count {
            let (rest, entry) = Self::parse_entry(input)?;
            entries.push(entry);
            input = rest;
        }
        // 跳过校验和
        let (_input, _checksum) = take(20usize)(input)?;
        Ok((_input, Index { entries }))
    }

    fn parse_entry(input: &[u8]) -> IResult<&[u8], IndexEntry> {
        let (input, _ctime) = take(4usize)(input)?;
        let (input, _ctime_nsec) = take(4usize)(input)?;
        let (input, _mtime) = take(4usize)(input)?;
        let (input, _mtime_nsec) = take(4usize)(input)?;
        let (input, _dev) = take(4usize)(input)?;
        let (input, _ino) = take(4usize)(input)?;
        let (input, mode_bytes) = take(4usize)(input)?;
        let mode = u32::from_be_bytes(mode_bytes.try_into().unwrap());
        let (input, _uid) = take(4usize)(input)?;
        let (input, _gid) = take(4usize)(input)?;
        let (input, _size) = take(4usize)(input)?;
        let (input, hash) = take(20usize)(input)?;
        let (input, _flags) = take(2usize)(input)?;

        // 文件名直到0字节
        let nul_pos = input.iter().position(|&b| b == 0).unwrap();
        let name = &input[..nul_pos];
        let input = &input[nul_pos + 1..];

        // 对齐到8字节
        let entry_len = 63 + name.len();
        let pad = (8 - (entry_len % 8)) % 8;
        let input = &input[pad..];

        Ok((input, IndexEntry::new(
                    mode,
                    hex::encode(hash),
                    String::from_utf8(name.to_vec()).unwrap(),
        )))
    }


    pub fn read_from_file(&self, path: &Path) -> Result<Self> {
        let bytes = std::fs::read(path)?;
        let (_, index) = Self::parse_index(&bytes).map_err(|_| {
            GitError::InvalidCommand(path.to_str().unwrap().to_string())
        })?;
        Ok(index)
    }



    pub fn remove_entry(&mut self, name: &str) -> bool {
        let original_len = self.entries.len();
        self.entries.retain(|entry| entry.name != name);
        original_len != self.entries.len()
    }
}<|MERGE_RESOLUTION|>--- conflicted
+++ resolved
@@ -37,6 +37,12 @@
     pub entries: Vec<IndexEntry>,
 }
 
+impl Default for Index {
+    fn default() -> Self {
+        Self::new()
+    }
+}
+
 impl Index {
     pub fn new() -> Self {
         Index { entries: Vec::new() }
@@ -78,10 +84,7 @@
         buffer.extend_from_slice(&(self.entries.len() as u32).to_be_bytes());
 
         for entry in &self.entries {
-<<<<<<< HEAD
-            println!("write {} to file {}", entry.name, path.display());
-=======
->>>>>>> fef6cb0c
+            // println!("write {} to file {}", entry.name, path.display());
             buffer.extend_from_slice(&0u32.to_be_bytes()); // ctime
             buffer.extend_from_slice(&0u32.to_be_bytes()); // ctime_nsec
             buffer.extend_from_slice(&0u32.to_be_bytes()); // mtime
