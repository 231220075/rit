--- conflicted
+++ resolved
@@ -12,9 +12,9 @@
 
 #[derive(Debug)]
 pub struct IndexEntry {
-    pub mode: u32,          
-    pub hash: String,       
-    pub name: String,      
+    pub mode: u32,
+    pub hash: String,
+    pub name: String,
 }
 
 impl IndexEntry {
@@ -73,7 +73,6 @@
         buffer.extend_from_slice(&2u32.to_be_bytes());
         buffer.extend_from_slice(&(self.entries.len() as u32).to_be_bytes());
 
-<<<<<<< HEAD
         for entry in &self.entries {
             buffer.extend_from_slice(&0u32.to_be_bytes()); // ctime
             buffer.extend_from_slice(&0u32.to_be_bytes()); // ctime_nsec
@@ -98,44 +97,6 @@
             buffer.extend_from_slice(entry.name.as_bytes());
             buffer.push(0);
 
-            // 计算对齐
-            let entry_len = 63 + entry.name.len(); // 62字节固定+name
-            let pad = (8 - (entry_len % 8)) % 8;
-            buffer.extend(std::iter::repeat(0).take(pad));
-        }
-        let mut hasher = Sha1::new();
-        hasher.update(&buffer);
-        let checksum = hasher.finalize();
-        buffer.extend_from_slice(&checksum);
-
-        writer.write_all(&buffer)?;
-        writer.flush()?;
-        Ok(())
-=======
-    for entry in &self.entries {
-        buffer.extend_from_slice(&0u32.to_be_bytes()); // ctime
-        buffer.extend_from_slice(&0u32.to_be_bytes()); // ctime_nsec
-        buffer.extend_from_slice(&0u32.to_be_bytes()); // mtime
-        buffer.extend_from_slice(&0u32.to_be_bytes()); // mtime_nsec
-        buffer.extend_from_slice(&0u32.to_be_bytes()); // dev
-        buffer.extend_from_slice(&0u32.to_be_bytes()); // ino
-        buffer.extend_from_slice(&entry.mode.to_be_bytes());
-        buffer.extend_from_slice(&0u32.to_be_bytes()); // uid
-        buffer.extend_from_slice(&0u32.to_be_bytes()); // gid
-        buffer.extend_from_slice(&0u32.to_be_bytes()); // file size
-
-        let hash_bytes = hex::decode(&entry.hash).map_err(|_| {
-            std::io::Error::new(std::io::ErrorKind::InvalidData, "Invalid hash format")
-        })?;
-        buffer.extend_from_slice(&hash_bytes);
-        let name_bytes = entry.name.as_bytes();
-        let name_len = name_bytes.len();
-        let stage: u16 = 0;
-        let flags: u16 = ((stage & 0x3) << 12) | ((name_len as u16) & 0x0FFF);
-        buffer.extend_from_slice(&flags.to_be_bytes());
-        buffer.extend_from_slice(entry.name.as_bytes());
-        buffer.push(0);
-
         // 计算对齐
         let entry_len = 63 + entry.name.len(); // 62字节固定+name
         let pad = (8 - (entry_len % 8)) % 8;
@@ -146,10 +107,9 @@
     let checksum = hasher.finalize();
     buffer.extend_from_slice(&checksum);
 
-    writer.write_all(&buffer)?;
-    writer.flush()?;
-    Ok(())
->>>>>>> 00d012ef
+        writer.write_all(&buffer)?;
+        writer.flush()?;
+        Ok(())
     }
 
     // pub fn read_from_file(&self, path: &Path) -> std::io::Result<Self> {
