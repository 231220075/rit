--- conflicted
+++ resolved
@@ -9,14 +9,7 @@
 use crate::{
     utils::{
         fs::read_file_as_bytes,
-<<<<<<< HEAD
-        objtype::{
-            ObjType,
-            OBJ_META,
-        },
-=======
         objtype::ObjType,
->>>>>>> eadccfba
     },
     GitError,
     Result,
@@ -63,10 +56,6 @@
 
 pub fn compress_object<T: ObjType>(bytes: Vec<u8>) -> Result<Vec<u8>>
 {
-<<<<<<< HEAD
-    let meta = format!("{} {}\0", OBJ_META[T::VALUE], bytes.len()).into_bytes().into_iter();
-=======
     let meta = format!("{} {}\0", T::VALUE, bytes.len()).into_bytes().into_iter();
->>>>>>> eadccfba
     compress(meta.chain(bytes))
 }