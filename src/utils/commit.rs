--- conflicted
+++ resolved
@@ -20,19 +20,12 @@
 
 use nom::{
     Parser,
-<<<<<<< HEAD
     multi::many0,
-=======
->>>>>>> fef6cb0c
     bytes::complete::{
         tag, take, take_until, take_while,
     },
     number::complete::be_u32,
-<<<<<<< HEAD
     character::complete::{digit1, space1, u32, alpha1, },
-=======
-    character::complete::{digit1, space1, u32, alpha1},
->>>>>>> fef6cb0c
     sequence::{
         terminated,
         preceded,
@@ -47,7 +40,6 @@
 
 
 pub struct Commit {
-<<<<<<< HEAD
     pub tree_hash: String,
     pub parent_hash: Vec<String>,
     pub author: String,
@@ -59,19 +51,6 @@
     fn parse_from_bytes(bytes: &[u8]) -> IResult<& [u8], (&[u8], Vec<&[u8]>, &[u8], &[u8], &[u8])> {
         let parse_tree = terminated(preceded(tag("tree "),take_until("\n")), tag("\n"));
         let parse_parent = many0(terminated(preceded(tag("parent "),take_until("\n")), tag("\n")));
-=======
-    tree_hash: String,
-    parent_hash: Option<String>,
-    author: String,
-    committer: String,
-    message: String,
-}
-
-impl Commit {
-    fn parse_from_bytes(bytes: &[u8]) -> IResult<& [u8], (&[u8], Option<&[u8]>, &[u8], &[u8], &[u8])> {
-        let parse_tree = terminated(preceded(tag("tree "),take_until("\n")), tag("\n"));
-        let parse_parent = opt(terminated(preceded(tag("parent "),take_until("\n")), tag("\n")));
->>>>>>> fef6cb0c
         let parse_author = terminated(preceded(tag("author "),take_until("\n")), tag("\n"));
         let parse_committer = terminated(preceded(tag("committer "),take_until("\n")), tag("\n"));
         let parse_messages = preceded(tag("\n"), take_while(|_|true));
@@ -100,7 +79,6 @@
                 Commit::parse_from_bytes
             ).parse(&bytes)
             .map_err(|e|GitError::invalid_commit(&e.to_string()))?;
-<<<<<<< HEAD
 
         let parent_hash = parent_hash.into_iter()
             .map(|x|x.to_vec())
@@ -108,12 +86,7 @@
             .collect::<Result<Vec<_>>>()?;
         Ok(Commit {
             tree_hash:   String::from_utf8(tree_hash.to_vec())?,
-            parent_hash: parent_hash,
-=======
-        Ok(Commit {
-            tree_hash:   String::from_utf8(tree_hash.to_vec())?,
-            parent_hash: parent_hash.map(|parent|String::from_utf8_lossy(parent).into_owned()),
->>>>>>> fef6cb0c
+            parent_hash,
             author:      String::from_utf8(author.to_vec())?,
             committer:   String::from_utf8(committer.to_vec())?,
             message:     String::from_utf8(message.to_vec())?,
@@ -123,18 +96,10 @@
 
 impl From<Commit> for Vec<u8> {
     fn from(commit: Commit) -> Vec<u8> {
-<<<<<<< HEAD
         let parent_line = commit.parent_hash.into_iter()
             .map(|hash| format!("parent {}\n", hash))
             .collect::<String>();
         // println!("parent_line = {}", parent_line);
-=======
-        let parent_line = if let Some(hash) = commit.parent_hash.map(|hash| format!("parent {}\n", hash)) {
-                hash
-            } else {
-                "".to_owned()
-            };
->>>>>>> fef6cb0c
         format!("tree {}\n{}\
                 author {}\n\
                 committer {}\n\
@@ -151,18 +116,10 @@
 
 impl fmt::Display for Commit {
     fn fmt(&self, f: &mut fmt::Formatter<'_>) -> fmt::Result {
-<<<<<<< HEAD
         let parent_line = self.parent_hash.iter()
             .map(|hash| format!("parent {}\n", hash))
             .collect::<String>();
         // println!("parent_line = {}", parent_line);
-=======
-        let parent_line = if let Some(hash) = self.parent_hash.clone().map(|hash| format!("parent {}\n", hash)) {
-                hash
-            } else {
-                "".to_owned()
-            };
->>>>>>> fef6cb0c
         write!(f, "tree {}\n{}\
                    author {}\n\
                    committer {}\n\
@@ -174,7 +131,6 @@
                 self.committer,
                 self.message,
         )
-<<<<<<< HEAD
     }
 }
 
@@ -186,7 +142,5 @@
             Obj::C(commit) => Ok(commit),
             _ => Err(GitError::not_a_ccommit("think twice before do it!")),
         }
-=======
->>>>>>> fef6cb0c
     }
 }