--- conflicted
+++ resolved
@@ -86,11 +86,7 @@
             .collect::<Result<Vec<_>>>()?;
         Ok(Commit {
             tree_hash:   String::from_utf8(tree_hash.to_vec())?,
-<<<<<<< HEAD
-            parent_hash: parent_hash,
-=======
             parent_hash,
->>>>>>> 2aea10a8
             author:      String::from_utf8(author.to_vec())?,
             committer:   String::from_utf8(committer.to_vec())?,
             message:     String::from_utf8(message.to_vec())?,
