--- conflicted
+++ resolved
@@ -10,14 +10,7 @@
 use crate::{
     utils::{
         fs::read_file_as_bytes,
-<<<<<<< HEAD
-        objtype::{
-            ObjType,
-            OBJ_META,
-        },
-=======
         objtype::ObjType,
->>>>>>> eadccfba
     },
     GitError,
     Result,
@@ -45,10 +38,6 @@
 
 pub fn hash_object<T: ObjType>(bytes: Vec<u8>) -> Result<String>
 {
-<<<<<<< HEAD
-    let meta = format!("{} {}\0", OBJ_META[T::VALUE], bytes.len()).into_bytes().into_iter();
-=======
     let meta = format!("{} {}\0", T::VALUE, bytes.len()).into_bytes().into_iter();
->>>>>>> eadccfba
     Ok(sha_hash(meta.chain(bytes)))
 }