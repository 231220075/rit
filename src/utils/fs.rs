--- conflicted
+++ resolved
@@ -56,13 +56,8 @@
     if path.exists() && path.is_dir() {
         Ok(path)
     }
-<<<<<<< HEAD
-    else if !path.pop() {
-        Err(GitError::new_not_in_gitrepo())
-=======
     else if !path.pop() || !path.pop() {
         Err(GitError::not_in_gitrepo())
->>>>>>> 58441c97
     }
     else {
         search_dir(path, target)
@@ -75,23 +70,13 @@
         ".git")
 }
 
-<<<<<<< HEAD
 pub fn write_object<T: ObjType>(mut gitdir: PathBuf, content: Vec<u8>) -> Result<String> {
     let commit_hash = hash_object::<T>(content.clone())?;
 
     gitdir.extend(["objects", &commit_hash[0..2], &commit_hash[2..]]);
 
-    std::fs::create_dir_all(gitdir.parent().unwrap());
-=======
-pub fn write_object<T: ObjType>(gitdir: PathBuf, content: Vec<u8>) -> Result<String> {
-    let commit_hash = hash_object::<T>(content.clone())?;
-
-    let mut gitdir = gitdir.clone();
-    gitdir.extend([&commit_hash[0..2], &commit_hash[2..]]);
-
-    let _ = std::fs::create_dir_all(gitdir.parent().unwrap())
-        .map_err(|err| println!("{}", err));
->>>>>>> 58441c97
+    println!("gitdir = {}", gitdir.display());
+    std::fs::create_dir_all(gitdir.parent().unwrap())?;
     std::fs::write(
         &gitdir,
     compress_object::<T>(content)?)?;
